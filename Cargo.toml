--- conflicted
+++ resolved
@@ -26,12 +26,5 @@
 serde_json = "1.0"
 
 [build-dependencies]
-<<<<<<< HEAD
 rustc_version = "0.2"
-cc = "1"
-=======
-cc = "1"
-
-[features]
-nightly = []
->>>>>>> b752410f
+cc = "1"