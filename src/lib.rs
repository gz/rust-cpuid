#![no_std]
#![cfg_attr(feature = "nightly", feature(asm))]

#![feature(asm)]

#![crate_name = "raw_cpuid"]
#![crate_type = "lib"]

#[macro_use]
extern crate bitflags;

#[cfg(test)]
#[macro_use]
extern crate std;

<<<<<<< HEAD
unsafe fn c_cpuid(a: *mut u32, b: *mut u32, c: *mut u32, d: *mut u32) {
    asm!("cpuid"
         : "+{eax}"(*a), "={ebx}"(*b), "+{ecx}"(*c), "={edx}"(*d)
         : : : "volatile")
=======
#[cfg(not(feature = "nightly"))]
extern "C" {
    fn c_cpuid(a: *mut u32, b: *mut u32, c: *mut u32, d: *mut u32);
>>>>>>> ca7c6bca
}

#[cfg(feature = "nightly")]
unsafe fn c_cpuid(a: &mut u32, b: &mut u32, c: &mut u32, d: &mut u32) {
    asm!("cpuid"
      : "+{eax}"(*a), "={ebx}"(*b), "+{ecx}"(*c), "={edx}"(*d)
      : : : "volatile"
    );
}

use core::str;
use core::mem::transmute;
use core::fmt;
use core::slice;
use core::cmp::min;

#[cfg(not(test))]
mod std {
    pub use core::ops;
    pub use core::option;
}


/// Macro to choose between `cpuid1` and `cpuid2`.
/// Note: This is a low-level macro to query cpuid directly.
/// If in doubt use `CpuId` instead.
#[macro_export]
macro_rules! cpuid {
    ($eax:expr)
        => ( $crate::cpuid1($eax as u32) );

    ($eax:expr, $ecx:expr)
        => ( $crate::cpuid2($eax as u32, $ecx as u32) );

}

/// Execute CPUID instruction with eax and ecx register set.
/// Note: This is a low-level function to query cpuid directly.
/// If in doubt use `CpuId` instead.
pub fn cpuid2(mut eax: u32, mut ecx: u32) -> CpuIdResult {
    let mut ebx: u32 = 0;
    let mut edx: u32 = 0;

    unsafe {
        c_cpuid(&mut eax, &mut ebx, &mut ecx, &mut edx);
    }

    CpuIdResult {
        eax: eax,
        ebx: ebx,
        ecx: ecx,
        edx: edx,
    }
}

/// Execute CPUID instruction with eax register set.
/// Note: This is a low-level function to query cpuid directly.
/// If in doubt use `CpuId` instead.
pub fn cpuid1(mut eax: u32) -> CpuIdResult {
    let mut ebx: u32 = 0;
    let mut ecx: u32 = 0;
    let mut edx: u32 = 0;

    unsafe {
        c_cpuid(&mut eax, &mut ebx, &mut ecx, &mut edx);
    }

    CpuIdResult {
        eax: eax,
        ebx: ebx,
        ecx: ecx,
        edx: edx,
    }
}

fn as_bytes(v: &u32) -> &[u8] {
    let start = v as *const u32 as *const u8;
    unsafe { slice::from_raw_parts(start, 4) }
}

fn get_bits(r: u32, from: u32, to: u32) -> u32 {
    assert!(from <= 31);
    assert!(to <= 31);
    assert!(from <= to);

    let mask = match to {
        31 => 0xffffffff,
        _ => (1 << (to + 1)) - 1,
    };

    (r & mask) >> from
}

macro_rules! check_flag {
    ($doc:meta, $fun:ident, $flags:ident, $flag:ident) => (
        #[$doc]
        pub fn $fun(&self) -> bool {
            self.$flags.contains($flag)
        }
        )
}

macro_rules! is_bit_set {
    ($field:expr, $bit:expr) => (
        $field & (1 << $bit) > 0
        )
}

macro_rules! check_bit_fn {
    ($doc:meta, $fun:ident, $field:ident, $bit:expr) => (
        #[$doc]
        pub fn $fun(&self) -> bool {
            is_bit_set!(self.$field, $bit)
        }
        )
}

/// Main type used to query for information about the CPU we're running on.
#[derive(Debug)]
pub struct CpuId {
    max_eax_value: u32,
}

/// Low-level data-structure to store result of cpuid instruction.
#[derive(Debug, Copy, Clone, Default)]
pub struct CpuIdResult {
    /// Return value EAX register
    pub eax: u32,
    /// Return value EBX register
    pub ebx: u32,
    /// Return value ECX register
    pub ecx: u32,
    /// Return value EDX register
    pub edx: u32,
}

const EAX_VENDOR_INFO: u32 = 0x0;
const EAX_FEATURE_INFO: u32 = 0x1;
const EAX_CACHE_INFO: u32 = 0x2;
const EAX_PROCESSOR_SERIAL: u32 = 0x3;
const EAX_CACHE_PARAMETERS: u32 = 0x4;
const EAX_MONITOR_MWAIT_INFO: u32 = 0x5;
const EAX_THERMAL_POWER_INFO: u32 = 0x6;
const EAX_STRUCTURED_EXTENDED_FEATURE_INFO: u32 = 0x7;
const EAX_DIRECT_CACHE_ACCESS_INFO: u32 = 0x9;
const EAX_PERFORMANCE_MONITOR_INFO: u32 = 0xA;
const EAX_EXTENDED_TOPOLOGY_INFO: u32 = 0xB;
const EAX_EXTENDED_STATE_INFO: u32 = 0xD;
const EAX_QOS_INFO: u32 = 0xF;
const EAX_QOS_ENFORCEMENT_INFO: u32 = 0x10;
const EAX_TRACE_INFO: u32 = 0x14;
const EAX_TIME_STAMP_COUNTER_INFO: u32 = 0x15;
const EAX_FREQUENCY_INFO: u32 = 0x16;
const EAX_SOC_VENDOR_INFO: u32 = 0x17;
const EAX_EXTENDED_FUNCTION_INFO: u32 = 0x80000000;

impl CpuId {
    /// Return new CPUID struct.
    pub fn new() -> CpuId {
        let res = cpuid!(EAX_VENDOR_INFO);
        CpuId { max_eax_value: res.eax }
    }

    fn leaf_is_supported(&self, val: u32) -> bool {
        val <= self.max_eax_value
    }

    /// Return information about vendor.
    /// This is typically a ASCII readable string such as
    /// GenuineIntel for Intel CPUs or AuthenticAMD for AMD CPUs.
    pub fn get_vendor_info(&self) -> Option<VendorInfo> {
        if self.leaf_is_supported(EAX_VENDOR_INFO) {
            let res = cpuid!(EAX_VENDOR_INFO);
            Some(VendorInfo {
                ebx: res.ebx,
                ecx: res.ecx,
                edx: res.edx,
            })
        } else {
            None
        }
    }

    /// Query a set of features that are available on this CPU.
    pub fn get_feature_info(&self) -> Option<FeatureInfo> {
        if self.leaf_is_supported(EAX_FEATURE_INFO) {
            let res = cpuid!(EAX_FEATURE_INFO);
            Some(FeatureInfo {
                eax: res.eax,
                ebx: res.ebx,
                edx_ecx: FeatureInfoFlags { bits: (((res.edx as u64) << 32) | (res.ecx as u64)) },
            })
        } else {
            None
        }
    }

    /// Query basic information about caches. This will just return an index
    /// into a static table of cache descriptions (see `CACHE_INFO_TABLE`).
    pub fn get_cache_info(&self) -> Option<CacheInfoIter> {
        if self.leaf_is_supported(EAX_CACHE_INFO) {
            let res = cpuid!(EAX_CACHE_INFO);
            Some(CacheInfoIter {
                current: 1,
                eax: res.eax,
                ebx: res.ebx,
                ecx: res.ecx,
                edx: res.edx,
            })
        } else {
            None
        }
    }

    /// Retrieve serial number of processor.
    pub fn get_processor_serial(&self) -> Option<ProcessorSerial> {
        if self.leaf_is_supported(EAX_PROCESSOR_SERIAL) {
            let res = cpuid!(EAX_PROCESSOR_SERIAL);
            Some(ProcessorSerial {
                ecx: res.ecx,
                edx: res.edx,
            })
        } else {
            None
        }

    }

    /// Retrieve more elaborate information about caches (as opposed
    /// to `get_cache_info`). This will tell us about associativity,
    /// set size, line size etc. for each level of the cache hierarchy.
    pub fn get_cache_parameters(&self) -> Option<CacheParametersIter> {
        if self.leaf_is_supported(EAX_CACHE_PARAMETERS) {
            Some(CacheParametersIter { current: 0 })
        } else {
            None
        }
    }

    /// Information about how monitor/mwait works on this CPU.
    pub fn get_monitor_mwait_info(&self) -> Option<MonitorMwaitInfo> {
        if self.leaf_is_supported(EAX_MONITOR_MWAIT_INFO) {
            let res = cpuid!(EAX_MONITOR_MWAIT_INFO);
            Some(MonitorMwaitInfo {
                eax: res.eax,
                ebx: res.ebx,
                ecx: res.ecx,
                edx: res.edx,
            })
        } else {
            None
        }
    }

    /// Query information about thermal and power management features of the CPU.
    pub fn get_thermal_power_info(&self) -> Option<ThermalPowerInfo> {
        if self.leaf_is_supported(EAX_THERMAL_POWER_INFO) {
            let res = cpuid!(EAX_THERMAL_POWER_INFO);
            Some(ThermalPowerInfo {
                eax: ThermalPowerFeaturesEax { bits: res.eax },
                ebx: res.ebx,
                ecx: ThermalPowerFeaturesEcx { bits: res.ecx },
                edx: res.edx,
            })
        } else {
            None
        }
    }

    /// Find out about more features supported by this CPU.
    pub fn get_extended_feature_info(&self) -> Option<ExtendedFeatures> {
        if self.leaf_is_supported(EAX_STRUCTURED_EXTENDED_FEATURE_INFO) {
            let res = cpuid!(EAX_STRUCTURED_EXTENDED_FEATURE_INFO);
            assert!(res.eax == 0);
            Some(ExtendedFeatures {
                eax: res.eax,
                ebx: ExtendedFeaturesEbx { bits: res.ebx },
                ecx: res.ecx,
                edx: res.edx,
            })
        } else {
            None
        }

    }

    /// Direct cache access info.
    pub fn get_direct_cache_access_info(&self) -> Option<DirectCacheAccessInfo> {
        if self.leaf_is_supported(EAX_DIRECT_CACHE_ACCESS_INFO) {
            let res = cpuid!(EAX_DIRECT_CACHE_ACCESS_INFO);
            Some(DirectCacheAccessInfo { eax: res.eax })
        } else {
            None
        }
    }

    /// Info about performance monitoring (how many counters etc.).
    pub fn get_performance_monitoring_info(&self) -> Option<PerformanceMonitoringInfo> {
        if self.leaf_is_supported(EAX_PERFORMANCE_MONITOR_INFO) {
            let res = cpuid!(EAX_PERFORMANCE_MONITOR_INFO);
            Some(PerformanceMonitoringInfo {
                eax: res.eax,
                ebx: PerformanceMonitoringFeaturesEbx { bits: res.ebx },
                ecx: res.ecx,
                edx: res.edx,
            })
        } else {
            None
        }
    }

    /// Information about topology (how many cores and what kind of cores).
    pub fn get_extended_topology_info(&self) -> Option<ExtendedTopologyIter> {
        if self.leaf_is_supported(EAX_EXTENDED_TOPOLOGY_INFO) {
            Some(ExtendedTopologyIter { level: 0 })
        } else {
            None
        }
    }

    /// Information for saving/restoring extended register state.
    pub fn get_extended_state_info(&self) -> Option<ExtendedStateInfo> {
        if self.leaf_is_supported(EAX_EXTENDED_STATE_INFO) {
            let res = cpuid!(EAX_EXTENDED_STATE_INFO, 0);
            let res1 = cpuid!(EAX_EXTENDED_STATE_INFO, 1);
            Some(ExtendedStateInfo {
                eax: res.eax,
                ebx: res.ebx,
                ecx: res.ecx,
                edx: res.edx,
                eax1: res1.eax,
            })
        } else {
            None
        }
    }

    /// Quality of service informations.
    pub fn get_qos_info(&self) -> Option<QoSInfo> {
        let res = cpuid!(EAX_QOS_INFO, 0);
        let res1 = cpuid!(EAX_QOS_INFO, 1);

        if self.leaf_is_supported(EAX_QOS_INFO) {
            Some(QoSInfo {
                ebx0: res.ebx,
                edx0: res.edx,
                ebx1: res1.ebx,
                ecx1: res1.ecx,
                edx1: res1.edx,
            })
        } else {
            None
        }
    }

    /// Quality of service enforcement information.
    pub fn get_qos_enforcement_info(&self) -> Option<QoSEnforcementInfo> {
        let res = cpuid!(EAX_QOS_ENFORCEMENT_INFO, 0);
        let res1 = cpuid!(EAX_QOS_ENFORCEMENT_INFO, 1);

        if self.leaf_is_supported(EAX_QOS_ENFORCEMENT_INFO) {
            Some(QoSEnforcementInfo {
                ebx0: res.ebx,
                eax1: res1.eax,
                ebx1: res1.ebx,
                ecx1: res1.ecx,
                edx1: res1.edx,
            })
        } else {
            None
        }
    }

    /// Intel Processor Trace Enumeration Information.
    pub fn get_processor_trace_info(&self) -> Option<ProcessorTraceInfo> {
        let res = cpuid!(EAX_TRACE_INFO, 0);
        if self.leaf_is_supported(EAX_TRACE_INFO) {
            Some(ProcessorTraceInfo {
                eax: res.eax,
                ebx: res.ebx,
                ecx: res.ecx,
                edx: res.edx,
            })
        } else {
            None
        }
    }

    /// Time Stamp Counter/Core Crystal Clock Information.
    pub fn get_tsc_info(&self) -> Option<TscInfo> {
        let res = cpuid!(EAX_TIME_STAMP_COUNTER_INFO, 0);
        if self.leaf_is_supported(EAX_TIME_STAMP_COUNTER_INFO) {
            Some(TscInfo {
                eax: res.eax,
                ebx: res.ebx,
            })
        } else {
            None
        }
    }

    /// Processor Frequency Information.
    pub fn get_processor_frequency_info(&self) -> Option<ProcessorFrequencyInfo> {
        let res = cpuid!(EAX_FREQUENCY_INFO, 0);
        if self.leaf_is_supported(EAX_FREQUENCY_INFO) {
            Some(ProcessorFrequencyInfo {
                eax: res.eax,
                ebx: res.ebx,
                ecx: res.ecx,
            })
        } else {
            None
        }
    }

    pub fn get_soc_vendor_info(&self) -> Option<SoCVendorInfo> {
        let res = cpuid!(EAX_SOC_VENDOR_INFO, 0);
        if self.leaf_is_supported(EAX_SOC_VENDOR_INFO) {
            Some(SoCVendorInfo {
                eax: res.eax,
                ebx: res.ebx,
                ecx: res.ecx,
                edx: res.edx,
            })
        } else {
            None
        }
    }

    /// Extended functionality of CPU described here (including more supported features).
    /// This also contains a more detailed CPU model identifier.
    pub fn get_extended_function_info(&self) -> Option<ExtendedFunctionInfo> {
        let res = cpuid!(EAX_EXTENDED_FUNCTION_INFO);

        if res.eax == 0 {
            return None;
        }

        let mut ef = ExtendedFunctionInfo {
            max_eax_value: res.eax - EAX_EXTENDED_FUNCTION_INFO,
            data: [CpuIdResult {
                eax: res.eax,
                ebx: res.ebx,
                ecx: res.ecx,
                edx: res.edx,
            },
            CpuIdResult {
                eax: 0,
                ebx: 0,
                ecx: 0,
                edx: 0,
            },
            CpuIdResult {
                eax: 0,
                ebx: 0,
                ecx: 0,
                edx: 0,
            },
            CpuIdResult {
                eax: 0,
                ebx: 0,
                ecx: 0,
                edx: 0,
            },
            CpuIdResult {
                eax: 0,
                ebx: 0,
                ecx: 0,
                edx: 0,
            },
            CpuIdResult {
                eax: 0,
                ebx: 0,
                ecx: 0,
                edx: 0,
            },
            CpuIdResult {
                eax: 0,
                ebx: 0,
                ecx: 0,
                edx: 0,
            },
            CpuIdResult {
                eax: 0,
                ebx: 0,
                ecx: 0,
                edx: 0,
            },
            CpuIdResult {
                eax: 0,
                ebx: 0,
                ecx: 0,
                edx: 0,
            }],
        };

        let max_eax_value = min(ef.max_eax_value + 1, ef.data.len() as u32);
        for i in 1..max_eax_value {
            ef.data[i as usize] = cpuid!(EAX_EXTENDED_FUNCTION_INFO + i);
        }

        Some(ef)
    }

}

#[derive(Debug)]
pub struct VendorInfo {
    ebx: u32,
    edx: u32,
    ecx: u32,
}

impl VendorInfo {
    /// Return vendor identification as human readable string.
    pub fn as_string(&self) -> &str {
        unsafe {
            let brand_string_start = transmute::<&VendorInfo, *const u8>(&self);
            let slice = slice::from_raw_parts(brand_string_start, 3 * 4);
            let byte_array: &'static [u8] = transmute(slice);
            str::from_utf8_unchecked(byte_array)
        }
    }
}

/// Used to iterate over cache information contained in cpuid instruction.
#[derive(Debug)]
pub struct CacheInfoIter {
    current: u32,
    eax: u32,
    ebx: u32,
    ecx: u32,
    edx: u32,
}

impl Iterator for CacheInfoIter {
    type Item = CacheInfo;

    /// Iterate over all cache information.
    fn next(&mut self) -> Option<CacheInfo> {
        // Every byte of the 4 register values returned by cpuid
        // can contain information about a cache (except the
        // very first one).
        if self.current >= 4 * 4 {
            return None;
        }
        let reg_index = self.current % 4;
        let byte_index = self.current / 4;

        let reg = match reg_index {
            0 => self.eax,
            1 => self.ebx,
            2 => self.ecx,
            3 => self.edx,
            _ => unreachable!(),
        };

        let byte = as_bytes(&reg)[byte_index as usize];
        if byte == 0 {
            self.current += 1;
            return self.next();
        }

        for cache_info in CACHE_INFO_TABLE.into_iter() {
            if cache_info.num == byte {
                self.current += 1;
                return Some(*cache_info);
            }
        }

        None
    }
}

#[derive(Copy, Clone, Debug)]
pub enum CacheInfoType {
    GENERAL,
    CACHE,
    TLB,
    STLB,
    DTLB,
    PREFETCH,
}

/// Describes any kind of cache (TLB, Data and Instruction caches plus prefetchers).
#[derive(Copy, Clone, Debug)]
pub struct CacheInfo {
    /// Number as retrieved from cpuid
    pub num: u8,
    /// Cache type
    pub typ: CacheInfoType,
    /// Description of the cache (from Intel Manual)
    pub desc: &'static str,
}

impl fmt::Display for CacheInfo {
    fn fmt(&self, f: &mut fmt::Formatter) -> fmt::Result {
        let typ = match self.typ {
            CacheInfoType::GENERAL => "N/A",
            CacheInfoType::CACHE => "Cache",
            CacheInfoType::TLB => "TLB",
            CacheInfoType::STLB => "STLB",
            CacheInfoType::DTLB => "DTLB",
            CacheInfoType::PREFETCH => "Prefetcher",
        };

        write!(f, "{:x}:\t {}: {}", self.num, typ, self.desc)
    }
}

/// This table is taken from Intel manual (Section CPUID instruction).
pub const CACHE_INFO_TABLE: [CacheInfo; 107] =
[CacheInfo {
    num: 0x00,
    typ: CacheInfoType::GENERAL,
    desc: "Null descriptor, this byte contains no information",
},
CacheInfo {
    num: 0x01,
    typ: CacheInfoType::TLB,
    desc: "Instruction TLB: 4 KByte pages, 4-way set associative, 32 entries",
},
CacheInfo {
    num: 0x02,
    typ: CacheInfoType::TLB,
    desc: "Instruction TLB: 4 MByte pages, fully associative, 2 entries",
},
CacheInfo {
    num: 0x03,
    typ: CacheInfoType::TLB,
    desc: "Data TLB: 4 KByte pages, 4-way set associative, 64 entries",
},
CacheInfo {
    num: 0x04,
    typ: CacheInfoType::TLB,
    desc: "Data TLB: 4 MByte pages, 4-way set associative, 8 entries",
},
CacheInfo {
    num: 0x05,
    typ: CacheInfoType::TLB,
    desc: "Data TLB1: 4 MByte pages, 4-way set associative, 32 entries",
},
CacheInfo {
    num: 0x06,
    typ: CacheInfoType::CACHE,
    desc: "1st-level instruction cache: 8 KBytes, 4-way set associative, 32 byte line size",
},
CacheInfo {
    num: 0x08,
    typ: CacheInfoType::CACHE,
    desc: "1st-level instruction cache: 16 KBytes, 4-way set associative, 32 byte line size",
},
CacheInfo {
    num: 0x09,
    typ: CacheInfoType::CACHE,
    desc: "1st-level instruction cache: 32KBytes, 4-way set associative, 64 byte line size",
},
CacheInfo {
    num: 0x0A,
    typ: CacheInfoType::CACHE,
    desc: "1st-level data cache: 8 KBytes, 2-way set associative, 32 byte line size",
},
CacheInfo {
    num: 0x0B,
    typ: CacheInfoType::TLB,
    desc: "Instruction TLB: 4 MByte pages, 4-way set associative, 4 entries",
},
CacheInfo {
    num: 0x0C,
    typ: CacheInfoType::CACHE,
    desc: "1st-level data cache: 16 KBytes, 4-way set associative, 32 byte line size",
},
CacheInfo {
    num: 0x0D,
    typ: CacheInfoType::CACHE,
    desc: "1st-level data cache: 16 KBytes, 4-way set associative, 64 byte line size",
},
CacheInfo {
    num: 0x0E,
    typ: CacheInfoType::CACHE,
    desc: "1st-level data cache: 24 KBytes, 6-way set associative, 64 byte line size",
},
CacheInfo {
    num: 0x21,
    typ: CacheInfoType::CACHE,
    desc: "2nd-level cache: 256 KBytes, 8-way set associative, 64 byte line size",
},
CacheInfo {
    num: 0x22,
    typ: CacheInfoType::CACHE,
    desc: "3rd-level cache: 512 KBytes, 4-way set associative, 64 byte line size, 2 lines \
        per sector",
},
CacheInfo {
    num: 0x23,
    typ: CacheInfoType::CACHE,
    desc: "3rd-level cache: 1 MBytes, 8-way set associative, 64 byte line size, 2 lines per \
        sector",
},
CacheInfo {
    num: 0x24,
    typ: CacheInfoType::CACHE,
    desc: "2nd-level cache: 1 MBytes, 16-way set associative, 64 byte line size",
},
CacheInfo {
    num: 0x25,
    typ: CacheInfoType::CACHE,
    desc: "3rd-level cache: 2 MBytes, 8-way set associative, 64 byte line size, 2 lines per \
        sector",
},
CacheInfo {
    num: 0x29,
    typ: CacheInfoType::CACHE,
    desc: "3rd-level cache: 4 MBytes, 8-way set associative, 64 byte line size, 2 lines per \
        sector",
},
CacheInfo {
    num: 0x2C,
    typ: CacheInfoType::CACHE,
    desc: "1st-level data cache: 32 KBytes, 8-way set associative, 64 byte line size",
},
CacheInfo {
    num: 0x30,
    typ: CacheInfoType::CACHE,
    desc: "1st-level instruction cache: 32 KBytes, 8-way set associative, 64 byte line size",
},
CacheInfo {
    num: 0x40,
    typ: CacheInfoType::CACHE,
    desc: "No 2nd-level cache or, if processor contains a valid 2nd-level cache, no \
        3rd-level cache",
},
CacheInfo {
    num: 0x41,
    typ: CacheInfoType::CACHE,
    desc: "2nd-level cache: 128 KBytes, 4-way set associative, 32 byte line size",
},
CacheInfo {
    num: 0x42,
    typ: CacheInfoType::CACHE,
    desc: "2nd-level cache: 256 KBytes, 4-way set associative, 32 byte line size",
},
CacheInfo {
    num: 0x43,
    typ: CacheInfoType::CACHE,
    desc: "2nd-level cache: 512 KBytes, 4-way set associative, 32 byte line size",
},
CacheInfo {
    num: 0x44,
    typ: CacheInfoType::CACHE,
    desc: "2nd-level cache: 1 MByte, 4-way set associative, 32 byte line size",
},
CacheInfo {
    num: 0x45,
    typ: CacheInfoType::CACHE,
    desc: "2nd-level cache: 2 MByte, 4-way set associative, 32 byte line size",
},
CacheInfo {
    num: 0x46,
    typ: CacheInfoType::CACHE,
    desc: "3rd-level cache: 4 MByte, 4-way set associative, 64 byte line size",
},
CacheInfo {
    num: 0x47,
    typ: CacheInfoType::CACHE,
    desc: "3rd-level cache: 8 MByte, 8-way set associative, 64 byte line size",
},
CacheInfo {
    num: 0x48,
    typ: CacheInfoType::CACHE,
    desc: "2nd-level cache: 3MByte, 12-way set associative, 64 byte line size",
},
CacheInfo {
    num: 0x49,
    typ: CacheInfoType::CACHE,
    desc: "3rd-level cache: 4MB, 16-way set associative, 64-byte line size (Intel Xeon \
        processor MP, Family 0FH, Model 06H); 2nd-level cache: 4 MByte, 16-way set \
                associative, 64 byte line size",
},
CacheInfo {
    num: 0x4A,
    typ: CacheInfoType::CACHE,
    desc: "3rd-level cache: 6MByte, 12-way set associative, 64 byte line size",
},
CacheInfo {
    num: 0x4B,
    typ: CacheInfoType::CACHE,
    desc: "3rd-level cache: 8MByte, 16-way set associative, 64 byte line size",
},
CacheInfo {
    num: 0x4C,
    typ: CacheInfoType::CACHE,
    desc: "3rd-level cache: 12MByte, 12-way set associative, 64 byte line size",
},
CacheInfo {
    num: 0x4D,
    typ: CacheInfoType::CACHE,
    desc: "3rd-level cache: 16MByte, 16-way set associative, 64 byte line size",
},
CacheInfo {
    num: 0x4E,
    typ: CacheInfoType::CACHE,
    desc: "2nd-level cache: 6MByte, 24-way set associative, 64 byte line size",
},
CacheInfo {
    num: 0x4F,
    typ: CacheInfoType::TLB,
    desc: "Instruction TLB: 4 KByte pages, 32 entries",
},
CacheInfo {
    num: 0x50,
    typ: CacheInfoType::TLB,
    desc: "Instruction TLB: 4 KByte and 2-MByte or 4-MByte pages, 64 entries",
},
CacheInfo {
    num: 0x51,
    typ: CacheInfoType::TLB,
    desc: "Instruction TLB: 4 KByte and 2-MByte or 4-MByte pages, 128 entries",
},
CacheInfo {
    num: 0x52,
    typ: CacheInfoType::TLB,
    desc: "Instruction TLB: 4 KByte and 2-MByte or 4-MByte pages, 256 entries",
},
CacheInfo {
    num: 0x55,
    typ: CacheInfoType::TLB,
    desc: "Instruction TLB: 2-MByte or 4-MByte pages, fully associative, 7 entries",
},
CacheInfo {
    num: 0x56,
    typ: CacheInfoType::TLB,
    desc: "Data TLB0: 4 MByte pages, 4-way set associative, 16 entries",
},
CacheInfo {
    num: 0x57,
    typ: CacheInfoType::TLB,
    desc: "Data TLB0: 4 KByte pages, 4-way associative, 16 entries",
},
CacheInfo {
    num: 0x59,
    typ: CacheInfoType::TLB,
    desc: "Data TLB0: 4 KByte pages, fully associative, 16 entries",
},
CacheInfo {
    num: 0x5A,
    typ: CacheInfoType::TLB,
    desc: "Data TLB0: 2-MByte or 4 MByte pages, 4-way set associative, 32 entries",
},
CacheInfo {
    num: 0x5B,
    typ: CacheInfoType::TLB,
    desc: "Data TLB: 4 KByte and 4 MByte pages, 64 entries",
},
CacheInfo {
    num: 0x5C,
    typ: CacheInfoType::TLB,
    desc: "Data TLB: 4 KByte and 4 MByte pages,128 entries",
},
CacheInfo {
    num: 0x5D,
    typ: CacheInfoType::TLB,
    desc: "Data TLB: 4 KByte and 4 MByte pages,256 entries",
},
CacheInfo {
    num: 0x60,
    typ: CacheInfoType::CACHE,
    desc: "1st-level data cache: 16 KByte, 8-way set associative, 64 byte line size",
},
CacheInfo {
    num: 0x61,
    typ: CacheInfoType::TLB,
    desc: "Instruction TLB: 4 KByte pages, fully associative, 48 entries",
},
CacheInfo {
    num: 0x63,
    typ: CacheInfoType::TLB,
    desc: "Data TLB: 1 GByte pages, 4-way set associative, 4 entries",
},
CacheInfo {
    num: 0x66,
    typ: CacheInfoType::CACHE,
    desc: "1st-level data cache: 8 KByte, 4-way set associative, 64 byte line size",
},
CacheInfo {
    num: 0x67,
    typ: CacheInfoType::CACHE,
    desc: "1st-level data cache: 16 KByte, 4-way set associative, 64 byte line size",
},
CacheInfo {
    num: 0x68,
    typ: CacheInfoType::CACHE,
    desc: "1st-level data cache: 32 KByte, 4-way set associative, 64 byte line size",
},
CacheInfo {
    num: 0x6A,
    typ: CacheInfoType::CACHE,
    desc: "uTLB: 4 KByte pages, 8-way set associative, 64 entries",
},
CacheInfo {
    num: 0x6B,
    typ: CacheInfoType::CACHE,
    desc: "DTLB: 4 KByte pages, 8-way set associative, 256 entries",
},
CacheInfo {
    num: 0x6C,
    typ: CacheInfoType::CACHE,
    desc: "DTLB: 2M/4M pages, 8-way set associative, 128 entries",
},
CacheInfo {
    num: 0x6D,
    typ: CacheInfoType::CACHE,
    desc: "DTLB: 1 GByte pages, fully associative, 16 entries",
},
CacheInfo {
    num: 0x70,
    typ: CacheInfoType::CACHE,
    desc: "Trace cache: 12 K-μop, 8-way set associative",
},
CacheInfo {
    num: 0x71,
    typ: CacheInfoType::CACHE,
    desc: "Trace cache: 16 K-μop, 8-way set associative",
},
CacheInfo {
    num: 0x72,
    typ: CacheInfoType::CACHE,
    desc: "Trace cache: 32 K-μop, 8-way set associative",
},
CacheInfo {
    num: 0x76,
    typ: CacheInfoType::TLB,
    desc: "Instruction TLB: 2M/4M pages, fully associative, 8 entries",
},
CacheInfo {
    num: 0x78,
    typ: CacheInfoType::CACHE,
    desc: "2nd-level cache: 1 MByte, 4-way set associative, 64byte line size",
},
CacheInfo {
    num: 0x79,
    typ: CacheInfoType::CACHE,
    desc: "2nd-level cache: 128 KByte, 8-way set associative, 64 byte line size, 2 lines per \
        sector",
},
CacheInfo {
    num: 0x7A,
    typ: CacheInfoType::CACHE,
    desc: "2nd-level cache: 256 KByte, 8-way set associative, 64 byte line size, 2 lines per \
        sector",
},
CacheInfo {
    num: 0x7B,
    typ: CacheInfoType::CACHE,
    desc: "2nd-level cache: 512 KByte, 8-way set associative, 64 byte line size, 2 lines per \
        sector",
},
CacheInfo {
    num: 0x7C,
    typ: CacheInfoType::CACHE,
    desc: "2nd-level cache: 1 MByte, 8-way set associative, 64 byte line size, 2 lines per \
        sector",
},
CacheInfo {
    num: 0x7D,
    typ: CacheInfoType::CACHE,
    desc: "2nd-level cache: 2 MByte, 8-way set associative, 64byte line size",
},
CacheInfo {
    num: 0x7F,
    typ: CacheInfoType::CACHE,
    desc: "2nd-level cache: 512 KByte, 2-way set associative, 64-byte line size",
},
CacheInfo {
    num: 0x80,
    typ: CacheInfoType::CACHE,
    desc: "2nd-level cache: 512 KByte, 8-way set associative, 64-byte line size",
},
CacheInfo {
    num: 0x82,
    typ: CacheInfoType::CACHE,
    desc: "2nd-level cache: 256 KByte, 8-way set associative, 32 byte line size",
},
CacheInfo {
    num: 0x83,
    typ: CacheInfoType::CACHE,
    desc: "2nd-level cache: 512 KByte, 8-way set associative, 32 byte line size",
},
CacheInfo {
    num: 0x84,
    typ: CacheInfoType::CACHE,
    desc: "2nd-level cache: 1 MByte, 8-way set associative, 32 byte line size",
},
CacheInfo {
    num: 0x85,
    typ: CacheInfoType::CACHE,
    desc: "2nd-level cache: 2 MByte, 8-way set associative, 32 byte line size",
},
CacheInfo {
    num: 0x86,
    typ: CacheInfoType::CACHE,
    desc: "2nd-level cache: 512 KByte, 4-way set associative, 64 byte line size",
},
CacheInfo {
    num: 0x87,
    typ: CacheInfoType::CACHE,
    desc: "2nd-level cache: 1 MByte, 8-way set associative, 64 byte line size",
},
CacheInfo {
    num: 0xB0,
    typ: CacheInfoType::TLB,
    desc: "Instruction TLB: 4 KByte pages, 4-way set associative, 128 entries",
},
CacheInfo {
    num: 0xB1,
    typ: CacheInfoType::TLB,
    desc: "Instruction TLB: 2M pages, 4-way, 8 entries or 4M pages, 4-way, 4 entries",
},
CacheInfo {
    num: 0xB2,
    typ: CacheInfoType::TLB,
    desc: "Instruction TLB: 4KByte pages, 4-way set associative, 64 entries",
},
CacheInfo {
    num: 0xB3,
    typ: CacheInfoType::TLB,
    desc: "Data TLB: 4 KByte pages, 4-way set associative, 128 entries",
},
CacheInfo {
    num: 0xB4,
    typ: CacheInfoType::TLB,
    desc: "Data TLB1: 4 KByte pages, 4-way associative, 256 entries",
},
CacheInfo {
    num: 0xB5,
    typ: CacheInfoType::TLB,
    desc: "Instruction TLB: 4KByte pages, 8-way set associative, 64 entries",
},
CacheInfo {
    num: 0xB6,
    typ: CacheInfoType::TLB,
    desc: "Instruction TLB: 4KByte pages, 8-way set associative, 128 entries",
},
CacheInfo {
    num: 0xBA,
    typ: CacheInfoType::TLB,
    desc: "Data TLB1: 4 KByte pages, 4-way associative, 64 entries",
},
CacheInfo {
    num: 0xC0,
    typ: CacheInfoType::TLB,
    desc: "Data TLB: 4 KByte and 4 MByte pages, 4-way associative, 8 entries",
},
CacheInfo {
    num: 0xC1,
    typ: CacheInfoType::STLB,
    desc: "Shared 2nd-Level TLB: 4 KByte/2MByte pages, 8-way associative, 1024 entries",
},
CacheInfo {
    num: 0xC2,
    typ: CacheInfoType::DTLB,
    desc: "DTLB: 2 MByte/$MByte pages, 4-way associative, 16 entries",
},
CacheInfo {
    num: 0xCA,
    typ: CacheInfoType::STLB,
    desc: "Shared 2nd-Level TLB: 4 KByte pages, 4-way associative, 512 entries",
},
CacheInfo {
    num: 0xD0,
    typ: CacheInfoType::CACHE,
    desc: "3rd-level cache: 512 KByte, 4-way set associative, 64 byte line size",
},
CacheInfo {
    num: 0xD1,
    typ: CacheInfoType::CACHE,
    desc: "3rd-level cache: 1 MByte, 4-way set associative, 64 byte line size",
},
CacheInfo {
    num: 0xD2,
    typ: CacheInfoType::CACHE,
    desc: "3rd-level cache: 2 MByte, 4-way set associative, 64 byte line size",
},
CacheInfo {
    num: 0xD6,
    typ: CacheInfoType::CACHE,
    desc: "3rd-level cache: 1 MByte, 8-way set associative, 64 byte line size",
},
CacheInfo {
    num: 0xD7,
    typ: CacheInfoType::CACHE,
    desc: "3rd-level cache: 2 MByte, 8-way set associative, 64 byte line size",
},
CacheInfo {
    num: 0xD8,
    typ: CacheInfoType::CACHE,
    desc: "3rd-level cache: 4 MByte, 8-way set associative, 64 byte line size",
},
CacheInfo {
    num: 0xDC,
    typ: CacheInfoType::CACHE,
    desc: "3rd-level cache: 1.5 MByte, 12-way set associative, 64 byte line size",
},
CacheInfo {
    num: 0xDD,
    typ: CacheInfoType::CACHE,
    desc: "3rd-level cache: 3 MByte, 12-way set associative, 64 byte line size",
},
CacheInfo {
    num: 0xDE,
    typ: CacheInfoType::CACHE,
    desc: "3rd-level cache: 6 MByte, 12-way set associative, 64 byte line size",
},
CacheInfo {
    num: 0xE2,
    typ: CacheInfoType::CACHE,
    desc: "3rd-level cache: 2 MByte, 16-way set associative, 64 byte line size",
},
CacheInfo {
    num: 0xE3,
    typ: CacheInfoType::CACHE,
    desc: "3rd-level cache: 4 MByte, 16-way set associative, 64 byte line size",
},
CacheInfo {
    num: 0xE4,
    typ: CacheInfoType::CACHE,
    desc: "3rd-level cache: 8 MByte, 16-way set associative, 64 byte line size",
},
CacheInfo {
    num: 0xEA,
    typ: CacheInfoType::CACHE,
    desc: "3rd-level cache: 12MByte, 24-way set associative, 64 byte line size",
},
CacheInfo {
    num: 0xEB,
    typ: CacheInfoType::CACHE,
    desc: "3rd-level cache: 18MByte, 24-way set associative, 64 byte line size",
},
CacheInfo {
    num: 0xEC,
    typ: CacheInfoType::CACHE,
    desc: "3rd-level cache: 24MByte, 24-way set associative, 64 byte line size",
},
CacheInfo {
    num: 0xF0,
    typ: CacheInfoType::PREFETCH,
    desc: "64-Byte prefetching",
},
CacheInfo {
    num: 0xF1,
    typ: CacheInfoType::PREFETCH,
    desc: "128-Byte prefetching",
},
CacheInfo {
    num: 0xFF,
    typ: CacheInfoType::GENERAL,
    desc: "CPUID leaf 2 does not report cache descriptor information, use CPUID leaf 4 to \
        query cache parameters",
}];

impl fmt::Display for VendorInfo {
    fn fmt(&self, f: &mut fmt::Formatter) -> fmt::Result {
        write!(f, "{}", self.as_string())
    }
}

pub struct ProcessorSerial {
    ecx: u32,
    edx: u32,
}

impl ProcessorSerial {
    /// Bits 00-31 of 96 bit processor serial number.
    /// (Available in Pentium III processor only; otherwise, the value in this register is reserved.)
    pub fn serial_lower(&self) -> u32 {
        self.ecx
    }

    /// Bits 32-63 of 96 bit processor serial number.
    /// (Available in Pentium III processor only; otherwise, the value in this register is reserved.)
    pub fn serial_middle(&self) -> u32 {
        self.edx
    }
}

#[derive(Debug)]
pub struct FeatureInfo {
    eax: u32,
    ebx: u32,
    edx_ecx: FeatureInfoFlags,
}

impl FeatureInfo {
    /// Version Information: Extended Family
    pub fn extended_family_id(&self) -> u8 {
        get_bits(self.eax, 20, 27) as u8
    }

    /// Version Information: Extended Model
    pub fn extended_model_id(&self) -> u8 {
        get_bits(self.eax, 16, 19) as u8
    }

    /// Version Information: Family
    pub fn family_id(&self) -> u8 {
        get_bits(self.eax, 8, 11) as u8
    }

    /// Version Information: Model
    pub fn model_id(&self) -> u8 {
        get_bits(self.eax, 4, 7) as u8
    }

    /// Version Information: Stepping ID
    pub fn stepping_id(&self) -> u8 {
        get_bits(self.eax, 0, 3) as u8
    }

    /// Brand Index
    pub fn brand_index(&self) -> u8 {
        get_bits(self.ebx, 0, 7) as u8
    }

    /// CLFLUSH line size (Value ∗ 8 = cache line size in bytes)
    pub fn cflush_cache_line_size(&self) -> u8 {
        get_bits(self.ebx, 8, 15) as u8
    }

    /// Initial APIC ID
    pub fn initial_local_apic_id(&self) -> u8 {
        get_bits(self.ebx, 24, 31) as u8
    }

    /// Maximum number of addressable IDs for logical processors in this physical package.
    pub fn max_logical_processor_ids(&self) -> u8 {
        get_bits(self.ebx, 16, 23) as u8
    }

    check_flag!(doc = "Streaming SIMD Extensions 3 (SSE3). A value of 1 indicates the processor \
                       supports this technology.",
                       has_sse3,
                       edx_ecx,
                       CPU_FEATURE_SSE3);

    check_flag!(doc = "PCLMULQDQ. A value of 1 indicates the processor supports the PCLMULQDQ \
                       instruction",
                       has_pclmulqdq,
                       edx_ecx,
                       CPU_FEATURE_PCLMULQDQ);

    check_flag!(doc = "64-bit DS Area. A value of 1 indicates the processor supports DS area \
                       using 64-bit layout",
                       has_ds_area,
                       edx_ecx,
                       CPU_FEATURE_DTES64);

    check_flag!(doc = "MONITOR/MWAIT. A value of 1 indicates the processor supports this feature.",
                has_monitor_mwait,
                edx_ecx,
                CPU_FEATURE_MONITOR);

    check_flag!(doc = "CPL Qualified Debug Store. A value of 1 indicates the processor supports \
                       the extensions to the  Debug Store feature to allow for branch message \
                       storage qualified by CPL.",
                       has_cpl,
                       edx_ecx,
                       CPU_FEATURE_DSCPL);

    check_flag!(doc = "Virtual Machine Extensions. A value of 1 indicates that the processor \
                       supports this technology.",
                       has_vmx,
                       edx_ecx,
                       CPU_FEATURE_VMX);

    check_flag!(doc = "Safer Mode Extensions. A value of 1 indicates that the processor supports \
                       this technology. See Chapter 5, Safer Mode Extensions Reference.",
                       has_smx,
                       edx_ecx,
                       CPU_FEATURE_SMX);

    check_flag!(doc = "Enhanced Intel SpeedStep® technology. A value of 1 indicates that the \
                       processor supports this technology.",
                       has_eist,
                       edx_ecx,
                       CPU_FEATURE_EIST);

    check_flag!(doc = "Thermal Monitor 2. A value of 1 indicates whether the processor supports \
                       this technology.",
                       has_tm2,
                       edx_ecx,
                       CPU_FEATURE_TM2);

    check_flag!(doc = "A value of 1 indicates the presence of the Supplemental Streaming SIMD \
                       Extensions 3 (SSSE3). A value of 0 indicates the instruction extensions \
                       are not present in the processor",
                       has_ssse3,
                       edx_ecx,
                       CPU_FEATURE_SSSE3);

    check_flag!(doc = "L1 Context ID. A value of 1 indicates the L1 data cache mode can be set \
                       to either adaptive mode or shared mode. A value of 0 indicates this \
                       feature is not supported. See definition of the IA32_MISC_ENABLE MSR Bit \
                       24 (L1 Data Cache Context Mode) for details.",
                       has_cnxtid,
                       edx_ecx,
                       CPU_FEATURE_CNXTID);

    check_flag!(doc = "A value of 1 indicates the processor supports FMA extensions using YMM \
                       state.",
                       has_fma,
                       edx_ecx,
                       CPU_FEATURE_FMA);

    check_flag!(doc = "CMPXCHG16B Available. A value of 1 indicates that the feature is \
                       available. See the CMPXCHG8B/CMPXCHG16B Compare and Exchange Bytes \
                       section. 14",
                       has_cmpxchg16b,
                       edx_ecx,
                       CPU_FEATURE_CMPXCHG16B);

    check_flag!(doc = "Perfmon and Debug Capability: A value of 1 indicates the processor \
                       supports the performance   and debug feature indication MSR \
                       IA32_PERF_CAPABILITIES.",
                       has_pdcm,
                       edx_ecx,
                       CPU_FEATURE_PDCM);

    check_flag!(doc = "Process-context identifiers. A value of 1 indicates that the processor \
                       supports PCIDs and the software may set CR4.PCIDE to 1.",
                       has_pcid,
                       edx_ecx,
                       CPU_FEATURE_PCID);

    check_flag!(doc = "A value of 1 indicates the processor supports the ability to prefetch \
                       data from a memory mapped device.",
                       has_dca,
                       edx_ecx,
                       CPU_FEATURE_DCA);

    check_flag!(doc = "A value of 1 indicates that the processor supports SSE4.1.",
                has_sse41,
                edx_ecx,
                CPU_FEATURE_SSE41);

    check_flag!(doc = "A value of 1 indicates that the processor supports SSE4.2.",
                has_sse42,
                edx_ecx,
                CPU_FEATURE_SSE42);

    check_flag!(doc = "A value of 1 indicates that the processor supports x2APIC feature.",
                has_x2apic,
                edx_ecx,
                CPU_FEATURE_X2APIC);

    check_flag!(doc = "A value of 1 indicates that the processor supports MOVBE instruction.",
                has_movbe,
                edx_ecx,
                CPU_FEATURE_MOVBE);

    check_flag!(doc = "A value of 1 indicates that the processor supports the POPCNT instruction.",
                has_popcnt,
                edx_ecx,
                CPU_FEATURE_POPCNT);

    check_flag!(doc = "A value of 1 indicates that the processors local APIC timer supports \
                       one-shot operation using a TSC deadline value.",
                       has_tsc_deadline,
                       edx_ecx,
                       CPU_FEATURE_TSC_DEADLINE);

    check_flag!(doc = "A value of 1 indicates that the processor supports the AESNI instruction \
                       extensions.",
                       has_aesni,
                       edx_ecx,
                       CPU_FEATURE_AESNI);

    check_flag!(doc = "A value of 1 indicates that the processor supports the XSAVE/XRSTOR \
                       processor extended states feature, the XSETBV/XGETBV instructions, and \
                       XCR0.",
                       has_xsave,
                       edx_ecx,
                       CPU_FEATURE_XSAVE);

    check_flag!(doc = "A value of 1 indicates that the OS has enabled XSETBV/XGETBV instructions \
                       to access XCR0, and support for processor extended state management using \
                       XSAVE/XRSTOR.",
                       has_oxsave,
                       edx_ecx,
                       CPU_FEATURE_OSXSAVE);

    check_flag!(doc = "A value of 1 indicates the processor supports the AVX instruction \
                       extensions.",
                       has_avx,
                       edx_ecx,
                       CPU_FEATURE_AVX);

    check_flag!(doc = "A value of 1 indicates that processor supports 16-bit floating-point \
                       conversion instructions.",
                       has_f16c,
                       edx_ecx,
                       CPU_FEATURE_F16C);

    check_flag!(doc = "A value of 1 indicates that processor supports RDRAND instruction.",
                has_rdrand,
                edx_ecx,
                CPU_FEATURE_RDRAND);

    check_flag!(doc = "Floating Point Unit On-Chip. The processor contains an x87 FPU.",
                has_fpu,
                edx_ecx,
                CPU_FEATURE_FPU);

    check_flag!(doc = "Virtual 8086 Mode Enhancements. Virtual 8086 mode enhancements, including \
                       CR4.VME for controlling the feature, CR4.PVI for protected mode virtual \
                       interrupts, software interrupt indirection, expansion of the TSS with the \
                       software indirection bitmap, and EFLAGS.VIF and EFLAGS.VIP flags.",
                       has_vme,
                       edx_ecx,
                       CPU_FEATURE_VME);

    check_flag!(doc = "Debugging Extensions. Support for I/O breakpoints, including CR4.DE for \
                       controlling the feature, and optional trapping of accesses to DR4 and DR5.",
                       has_de,
                       edx_ecx,
                       CPU_FEATURE_DE);

    check_flag!(doc = "Page Size Extension. Large pages of size 4 MByte are supported, including \
                       CR4.PSE for controlling the feature, the defined dirty bit in PDE (Page \
                                                                                          Directory Entries), optional reserved bit trapping in CR3, PDEs, and PTEs.",
                                                                                          has_pse,
                                                                                          edx_ecx,
                                                                                          CPU_FEATURE_PSE);

    check_flag!(doc = "Time Stamp Counter. The RDTSC instruction is supported, including CR4.TSD \
                       for controlling privilege.",
                       has_tsc,
                       edx_ecx,
                       CPU_FEATURE_TSC);

    check_flag!(doc = "Model Specific Registers RDMSR and WRMSR Instructions. The RDMSR and \
                       WRMSR instructions are supported. Some of the MSRs are implementation \
                       dependent.",
                       has_msr,
                       edx_ecx,
                       CPU_FEATURE_MSR);

    check_flag!(doc = "Physical Address Extension. Physical addresses greater than 32 bits are \
                       supported: extended page table entry formats, an extra level in the page \
                       translation tables is defined, 2-MByte pages are supported instead of 4 \
                       Mbyte pages if PAE bit is 1.",
                       has_pae,
                       edx_ecx,
                       CPU_FEATURE_PAE);

    check_flag!(doc = "Machine Check Exception. Exception 18 is defined for Machine Checks, \
                       including CR4.MCE for controlling the feature. This feature does not \
                       define the model-specific implementations of machine-check error logging, \
                       reporting, and processor shutdowns. Machine Check exception handlers may \
                       have to depend on processor version to do model specific processing of \
                       the exception, or test for the presence of the Machine Check feature.",
                       has_mce,
                       edx_ecx,
                       CPU_FEATURE_MCE);

    check_flag!(doc = "CMPXCHG8B Instruction. The compare-and-exchange 8 bytes (64 bits) \
                       instruction is supported (implicitly locked and atomic).",
                       has_cmpxchg8b,
                       edx_ecx,
                       CPU_FEATURE_CX8);

    check_flag!(doc = "APIC On-Chip. The processor contains an Advanced Programmable Interrupt \
                       Controller (APIC), responding to memory mapped commands in the physical \
                       address range FFFE0000H to FFFE0FFFH (by default - some processors permit \
                       the APIC to be relocated).",
                       has_apic,
                       edx_ecx,
                       CPU_FEATURE_APIC);

    check_flag!(doc = "SYSENTER and SYSEXIT Instructions. The SYSENTER and SYSEXIT and \
                       associated MSRs are supported.",
                       has_sysenter_sysexit,
                       edx_ecx,
                       CPU_FEATURE_SEP);

    check_flag!(doc = "Memory Type Range Registers. MTRRs are supported. The MTRRcap MSR \
                       contains feature bits that describe what memory types are supported, how \
                       many variable MTRRs are supported, and whether fixed MTRRs are supported.",
                       has_mtrr,
                       edx_ecx,
                       CPU_FEATURE_MTRR);

    check_flag!(doc = "Page Global Bit. The global bit is supported in paging-structure entries \
                       that map a page, indicating TLB entries that are common to different \
                       processes and need not be flushed. The CR4.PGE bit controls this feature.",
                       has_pge,
                       edx_ecx,
                       CPU_FEATURE_PGE);

    check_flag!(doc = "Machine Check Architecture. The Machine Check Architecture, which \
                       provides a compatible mechanism for error reporting in P6 family, Pentium \
                       4, Intel Xeon processors, and future processors, is supported. The \
                       MCG_CAP MSR contains feature bits describing how many banks of error \
                       reporting MSRs are supported.",
                       has_mca,
                       edx_ecx,
                       CPU_FEATURE_MCA);

    check_flag!(doc = "Conditional Move Instructions. The conditional move instruction CMOV is \
                       supported. In addition, if x87 FPU is present as indicated by the \
                       CPUID.FPU feature bit, then the FCOMI and FCMOV instructions are supported",
                       has_cmov,
                       edx_ecx,
                       CPU_FEATURE_CMOV);

    check_flag!(doc = "Page Attribute Table. Page Attribute Table is supported. This feature \
                       augments the Memory Type Range Registers (MTRRs), allowing an operating \
                       system to specify attributes of memory accessed through a linear address \
                       on a 4KB granularity.",
                       has_pat,
                       edx_ecx,
                       CPU_FEATURE_PAT);

    check_flag!(doc = "36-Bit Page Size Extension. 4-MByte pages addressing physical memory \
                       beyond 4 GBytes are supported with 32-bit paging. This feature indicates \
                       that upper bits of the physical address of a 4-MByte page are encoded in \
                       bits 20:13 of the page-directory entry. Such physical addresses are \
                       limited by MAXPHYADDR and may be up to 40 bits in size.",
                       has_pse36,
                       edx_ecx,
                       CPU_FEATURE_PSE36);

    check_flag!(doc = "Processor Serial Number. The processor supports the 96-bit processor \
                       identification number feature and the feature is enabled.",
                       has_psn,
                       edx_ecx,
                       CPU_FEATURE_PSN);

    check_flag!(doc = "CLFLUSH Instruction. CLFLUSH Instruction is supported.",
                has_clflush,
                edx_ecx,
                CPU_FEATURE_CLFSH);

    check_flag!(doc = "Debug Store. The processor supports the ability to write debug \
                       information into a memory resident buffer. This feature is used by the \
                       branch trace store (BTS) and precise event-based sampling (PEBS) \
                       facilities (see Chapter 23, Introduction to Virtual-Machine Extensions, \
                                   in the Intel® 64 and IA-32 Architectures Software Developers Manual, \
                       Volume 3C).",
                       has_ds,
                       edx_ecx,
                       CPU_FEATURE_DS);

    check_flag!(doc = "Thermal Monitor and Software Controlled Clock Facilities. The processor \
                       implements internal MSRs that allow processor temperature to be monitored \
                       and processor performance to be modulated in predefined duty cycles under \
                       software control.",
                       has_acpi,
                       edx_ecx,
                       CPU_FEATURE_ACPI);

    check_flag!(doc = "Intel MMX Technology. The processor supports the Intel MMX technology.",
                has_mmx,
                edx_ecx,
                CPU_FEATURE_MMX);

    check_flag!(doc = "FXSAVE and FXRSTOR Instructions. The FXSAVE and FXRSTOR instructions are \
                       supported for fast save and restore of the floating point context. \
                       Presence of this bit also indicates that CR4.OSFXSR is available for an \
                       operating system to indicate that it supports the FXSAVE and FXRSTOR \
                       instructions.",
                       has_fxsave_fxstor,
                       edx_ecx,
                       CPU_FEATURE_FXSR);

    check_flag!(doc = "SSE. The processor supports the SSE extensions.",
                has_sse,
                edx_ecx,
                CPU_FEATURE_SSE);

    check_flag!(doc = "SSE2. The processor supports the SSE2 extensions.",
                has_sse2,
                edx_ecx,
                CPU_FEATURE_SSE2);

    check_flag!(doc = "Self Snoop. The processor supports the management of conflicting memory \
                       types by performing a snoop of its own cache structure for transactions \
                       issued to the bus.",
                       has_ss,
                       edx_ecx,
                       CPU_FEATURE_SS);

    check_flag!(doc = "Max APIC IDs reserved field is Valid. A value of 0 for HTT indicates \
                       there is only a single logical processor in the package and software \
                       should assume only a single APIC ID is reserved.  A value of 1 for HTT \
                       indicates the value in CPUID.1.EBX[23:16] (the Maximum number of \
                                                                  addressable IDs for logical processors in this package) is valid for the \
                       package.",
                       has_htt,
                       edx_ecx,
                       CPU_FEATURE_HTT);

    check_flag!(doc = "Thermal Monitor. The processor implements the thermal monitor automatic \
                       thermal control circuitry (TCC).",
                       has_tm,
                       edx_ecx,
                       CPU_FEATURE_TM);

    check_flag!(doc = "Pending Break Enable. The processor supports the use of the FERR#/PBE# \
                       pin when the processor is in the stop-clock state (STPCLK# is asserted) \
                       to signal the processor that an interrupt is pending and that the \
                       processor should return to normal operation to handle the interrupt. Bit \
                       10 (PBE enable) in the IA32_MISC_ENABLE MSR enables this capability.",
                       has_pbe,
                       edx_ecx,
                       CPU_FEATURE_PBE);
}

bitflags! {
    flags FeatureInfoFlags: u64 {


        // ECX flags

        /// Streaming SIMD Extensions 3 (SSE3). A value of 1 indicates the processor supports this technology.
        const CPU_FEATURE_SSE3 = 1 << 0,
        /// PCLMULQDQ. A value of 1 indicates the processor supports the PCLMULQDQ instruction
        const CPU_FEATURE_PCLMULQDQ = 1 << 1,
        /// 64-bit DS Area. A value of 1 indicates the processor supports DS area using 64-bit layout
        const CPU_FEATURE_DTES64 = 1 << 2,
        /// MONITOR/MWAIT. A value of 1 indicates the processor supports this feature.
        const CPU_FEATURE_MONITOR = 1 << 3,
        /// CPL Qualified Debug Store. A value of 1 indicates the processor supports the extensions to the  Debug Store feature to allow for branch message storage qualified by CPL.
        const CPU_FEATURE_DSCPL = 1 << 4,
        /// Virtual Machine Extensions. A value of 1 indicates that the processor supports this technology.
        const CPU_FEATURE_VMX = 1 << 5,
        /// Safer Mode Extensions. A value of 1 indicates that the processor supports this technology. See Chapter 5, Safer Mode Extensions Reference.
        const CPU_FEATURE_SMX = 1 << 6,
        /// Enhanced Intel SpeedStep® technology. A value of 1 indicates that the processor supports this technology.
        const CPU_FEATURE_EIST = 1 << 7,
        /// Thermal Monitor 2. A value of 1 indicates whether the processor supports this technology.
        const CPU_FEATURE_TM2 = 1 << 8,
        /// A value of 1 indicates the presence of the Supplemental Streaming SIMD Extensions 3 (SSSE3). A value of 0 indicates the instruction extensions are not present in the processor
        const CPU_FEATURE_SSSE3 = 1 << 9,
        /// L1 Context ID. A value of 1 indicates the L1 data cache mode can be set to either adaptive mode or shared mode. A value of 0 indicates this feature is not supported. See definition of the IA32_MISC_ENABLE MSR Bit 24 (L1 Data Cache Context Mode) for details.
        const CPU_FEATURE_CNXTID = 1 << 10,
        /// A value of 1 indicates the processor supports FMA extensions using YMM state.
        const CPU_FEATURE_FMA = 1 << 12,
        /// CMPXCHG16B Available. A value of 1 indicates that the feature is available. See the CMPXCHG8B/CMPXCHG16B Compare and Exchange Bytes section. 14
        const CPU_FEATURE_CMPXCHG16B = 1 << 13,
        /// Perfmon and Debug Capability: A value of 1 indicates the processor supports the performance   and debug feature indication MSR IA32_PERF_CAPABILITIES.
        const CPU_FEATURE_PDCM = 1 << 15,
        /// Process-context identifiers. A value of 1 indicates that the processor supports PCIDs and the software may set CR4.PCIDE to 1.
        const CPU_FEATURE_PCID = 1 << 17,
        /// A value of 1 indicates the processor supports the ability to prefetch data from a memory mapped device.
        const CPU_FEATURE_DCA = 1 << 18,
        /// A value of 1 indicates that the processor supports SSE4.1.
        const CPU_FEATURE_SSE41 = 1 << 19,
        /// A value of 1 indicates that the processor supports SSE4.2.
        const CPU_FEATURE_SSE42 = 1 << 20,
        /// A value of 1 indicates that the processor supports x2APIC feature.
        const CPU_FEATURE_X2APIC = 1 << 21,
        /// A value of 1 indicates that the processor supports MOVBE instruction.
        const CPU_FEATURE_MOVBE = 1 << 22,
        /// A value of 1 indicates that the processor supports the POPCNT instruction.
        const CPU_FEATURE_POPCNT = 1 << 23,
        /// A value of 1 indicates that the processors local APIC timer supports one-shot operation using a TSC deadline value.
        const CPU_FEATURE_TSC_DEADLINE = 1 << 24,
        /// A value of 1 indicates that the processor supports the AESNI instruction extensions.
        const CPU_FEATURE_AESNI = 1 << 25,
        /// A value of 1 indicates that the processor supports the XSAVE/XRSTOR processor extended states feature, the XSETBV/XGETBV instructions, and XCR0.
        const CPU_FEATURE_XSAVE = 1 << 26,
        /// A value of 1 indicates that the OS has enabled XSETBV/XGETBV instructions to access XCR0, and support for processor extended state management using XSAVE/XRSTOR.
        const CPU_FEATURE_OSXSAVE = 1 << 27,
        /// A value of 1 indicates the processor supports the AVX instruction extensions.
        const CPU_FEATURE_AVX = 1 << 28,
        /// A value of 1 indicates that processor supports 16-bit floating-point conversion instructions.
        const CPU_FEATURE_F16C = 1 << 29,
        /// A value of 1 indicates that processor supports RDRAND instruction.
        const CPU_FEATURE_RDRAND = 1 << 30,


        // EDX flags

        /// Floating Point Unit On-Chip. The processor contains an x87 FPU.
        const CPU_FEATURE_FPU = 1 << (32 + 0),
        /// Virtual 8086 Mode Enhancements. Virtual 8086 mode enhancements, including CR4.VME for controlling the feature, CR4.PVI for protected mode virtual interrupts, software interrupt indirection, expansion of the TSS with the software indirection bitmap, and EFLAGS.VIF and EFLAGS.VIP flags.
        const CPU_FEATURE_VME = 1 << (32 + 1),
        /// Debugging Extensions. Support for I/O breakpoints, including CR4.DE for controlling the feature, and optional trapping of accesses to DR4 and DR5.
        const CPU_FEATURE_DE = 1 << (32 + 2),
        /// Page Size Extension. Large pages of size 4 MByte are supported, including CR4.PSE for controlling the feature, the defined dirty bit in PDE (Page Directory Entries), optional reserved bit trapping in CR3, PDEs, and PTEs.
        const CPU_FEATURE_PSE = 1 << (32 + 3),
        /// Time Stamp Counter. The RDTSC instruction is supported, including CR4.TSD for controlling privilege.
        const CPU_FEATURE_TSC = 1 << (32 + 4),
        /// Model Specific Registers RDMSR and WRMSR Instructions. The RDMSR and WRMSR instructions are supported. Some of the MSRs are implementation dependent.
        const CPU_FEATURE_MSR = 1 << (32 + 5),
        /// Physical Address Extension. Physical addresses greater than 32 bits are supported: extended page table entry formats, an extra level in the page translation tables is defined, 2-MByte pages are supported instead of 4 Mbyte pages if PAE bit is 1.
        const CPU_FEATURE_PAE = 1 << (32 + 6),
        /// Machine Check Exception. Exception 18 is defined for Machine Checks, including CR4.MCE for controlling the feature. This feature does not define the model-specific implementations of machine-check error logging, reporting, and processor shutdowns. Machine Check exception handlers may have to depend on processor version to do model specific processing of the exception, or test for the presence of the Machine Check feature.
        const CPU_FEATURE_MCE = 1 << (32 + 7),
        /// CMPXCHG8B Instruction. The compare-and-exchange 8 bytes (64 bits) instruction is supported (implicitly locked and atomic).
        const CPU_FEATURE_CX8 = 1 << (32 + 8),
        /// APIC On-Chip. The processor contains an Advanced Programmable Interrupt Controller (APIC), responding to memory mapped commands in the physical address range FFFE0000H to FFFE0FFFH (by default - some processors permit the APIC to be relocated).
        const CPU_FEATURE_APIC = 1 << (32 + 9),
        /// SYSENTER and SYSEXIT Instructions. The SYSENTER and SYSEXIT and associated MSRs are supported.
        const CPU_FEATURE_SEP = 1 << (32 + 11),
        /// Memory Type Range Registers. MTRRs are supported. The MTRRcap MSR contains feature bits that describe what memory types are supported, how many variable MTRRs are supported, and whether fixed MTRRs are supported.
        const CPU_FEATURE_MTRR = 1 << (32 + 12),
        /// Page Global Bit. The global bit is supported in paging-structure entries that map a page, indicating TLB entries that are common to different processes and need not be flushed. The CR4.PGE bit controls this feature.
        const CPU_FEATURE_PGE = 1 << (32 + 13),
        /// Machine Check Architecture. The Machine Check exArchitecture, which provides a compatible mechanism for error reporting in P6 family, Pentium 4, Intel Xeon processors, and future processors, is supported. The MCG_CAP MSR contains feature bits describing how many banks of error reporting MSRs are supported.
        const CPU_FEATURE_MCA = 1 << (32 + 14),
        /// Conditional Move Instructions. The conditional move instruction CMOV is supported. In addition, if x87 FPU is present as indicated by the CPUID.FPU feature bit, then the FCOMI and FCMOV instructions are supported
        const CPU_FEATURE_CMOV = 1 << (32 + 15),
        /// Page Attribute Table. Page Attribute Table is supported. This feature augments the Memory Type Range Registers (MTRRs), allowing an operating system to specify attributes of memory accessed through a linear address on a 4KB granularity.
        const CPU_FEATURE_PAT = 1 << (32 + 16),
        /// 36-Bit Page Size Extension. 4-MByte pages addressing physical memory beyond 4 GBytes are supported with 32-bit paging. This feature indicates that upper bits of the physical address of a 4-MByte page are encoded in bits 20:13 of the page-directory entry. Such physical addresses are limited by MAXPHYADDR and may be up to 40 bits in size.
        const CPU_FEATURE_PSE36 = 1 << (32 + 17),
        /// Processor Serial Number. The processor supports the 96-bit processor identification number feature and the feature is enabled.
        const CPU_FEATURE_PSN = 1 << (32 + 18),
        /// CLFLUSH Instruction. CLFLUSH Instruction is supported.
        const CPU_FEATURE_CLFSH = 1 << (32 + 19),
        /// Debug Store. The processor supports the ability to write debug information into a memory resident buffer. This feature is used by the branch trace store (BTS) and precise event-based sampling (PEBS) facilities (see Chapter 23, Introduction to Virtual-Machine Extensions, in the Intel® 64 and IA-32 Architectures Software Developers Manual, Volume 3C).
        const CPU_FEATURE_DS = 1 << (32 + 21),
        /// Thermal Monitor and Software Controlled Clock Facilities. The processor implements internal MSRs that allow processor temperature to be monitored and processor performance to be modulated in predefined duty cycles under software control.
        const CPU_FEATURE_ACPI = 1 << (32 + 22),
        /// Intel MMX Technology. The processor supports the Intel MMX technology.
        const CPU_FEATURE_MMX = 1 << (32 + 23),
        /// FXSAVE and FXRSTOR Instructions. The FXSAVE and FXRSTOR instructions are supported for fast save and restore of the floating point context. Presence of this bit also indicates that CR4.OSFXSR is available for an operating system to indicate that it supports the FXSAVE and FXRSTOR instructions.
        const CPU_FEATURE_FXSR = 1 << (32 + 24),
        /// SSE. The processor supports the SSE extensions.
        const CPU_FEATURE_SSE = 1 << (32 + 25),
        /// SSE2. The processor supports the SSE2 extensions.
        const CPU_FEATURE_SSE2 = 1 << (32 + 26),
        /// Self Snoop. The processor supports the management of conflicting memory types by performing a snoop of its own cache structure for transactions issued to the bus.
        const CPU_FEATURE_SS = 1 << (32 + 27),
        /// Max APIC IDs reserved field is Valid. A value of 0 for HTT indicates there is only a single logical processor in the package and software should assume only a single APIC ID is reserved.  A value of 1 for HTT indicates the value in CPUID.1.EBX[23:16] (the Maximum number of addressable IDs for logical processors in this package) is valid for the package.
        const CPU_FEATURE_HTT = 1 << (32 + 28),
        /// Thermal Monitor. The processor implements the thermal monitor automatic thermal control circuitry (TCC).
        const CPU_FEATURE_TM = 1 << (32 + 29),
        /// Pending Break Enable. The processor supports the use of the FERR#/PBE# pin when the processor is in the stop-clock state (STPCLK# is asserted) to signal the processor that an interrupt is pending and that the processor should return to normal operation to handle the interrupt. Bit 10 (PBE enable) in the IA32_MISC_ENABLE MSR enables this capability.
        const CPU_FEATURE_PBE = 1 << (32 + 31),
    }
}

pub struct CacheParametersIter {
    current: u32,
}

impl Iterator for CacheParametersIter {
    type Item = CacheParameter;

    /// Iterate over all caches for this CPU.
    /// Note: cpuid is called every-time we this function to get information
    /// about next cache.
    fn next(&mut self) -> Option<CacheParameter> {
        let res = cpuid!(EAX_CACHE_PARAMETERS, self.current);
        let cp = CacheParameter {
            eax: res.eax,
            ebx: res.ebx,
            ecx: res.ecx,
            edx: res.edx,
        };

        match cp.cache_type() {
            CacheType::NULL => None,
            CacheType::RESERVED => None,
            _ => {
                self.current += 1;
                Some(cp)
            }
        }
    }
}

#[derive(Copy, Clone, Debug)]
pub struct CacheParameter {
    eax: u32,
    ebx: u32,
    ecx: u32,
    edx: u32,
}

#[derive(PartialEq, Eq, Debug)]
pub enum CacheType {
    /// Null - No more caches
    NULL = 0,
    DATA,
    INSTRUCTION,
    UNIFIED,
    /// 4-31 = Reserved
    RESERVED,
}

impl CacheParameter {
    /// Cache Type
    pub fn cache_type(&self) -> CacheType {
        let typ = get_bits(self.eax, 0, 4) as u8;
        match typ {
            0 => CacheType::NULL,
            1 => CacheType::DATA,
            2 => CacheType::INSTRUCTION,
            3 => CacheType::UNIFIED,
            _ => CacheType::RESERVED,
        }
    }

    /// Cache Level (starts at 1)
    pub fn level(&self) -> u8 {
        get_bits(self.eax, 5, 7) as u8
    }

    /// Self Initializing cache level (does not need SW initialization).
    pub fn is_self_initializing(&self) -> bool {
        get_bits(self.eax, 8, 8) == 1
    }

    /// Fully Associative cache
    pub fn is_fully_associative(&self) -> bool {
        get_bits(self.eax, 9, 9) == 1
    }

    /// Maximum number of addressable IDs for logical processors sharing this cache
    pub fn max_cores_for_cache(&self) -> usize {
        (get_bits(self.eax, 14, 25) + 1) as usize
    }

    /// Maximum number of addressable IDs for processor cores in the physical package
    pub fn max_cores_for_package(&self) -> usize {
        (get_bits(self.eax, 26, 31) + 1) as usize
    }

    /// System Coherency Line Size (Bits 11-00)
    pub fn coherency_line_size(&self) -> usize {
        (get_bits(self.ebx, 0, 11) + 1) as usize
    }

    /// Physical Line partitions (Bits 21-12)
    pub fn physical_line_partitions(&self) -> usize {
        (get_bits(self.ebx, 12, 21) + 1) as usize
    }

    /// Ways of associativity (Bits 31-22)
    pub fn associativity(&self) -> usize {
        (get_bits(self.ebx, 22, 31) + 1) as usize
    }

    /// Number of Sets (Bits 31-00)
    pub fn sets(&self) -> usize {
        (self.ecx + 1) as usize
    }

    /// Write-Back Invalidate/Invalidate (Bit 0)
    /// False: WBINVD/INVD from threads sharing this cache acts upon lower level caches for threads sharing this cache.
    /// True: WBINVD/INVD is not guaranteed to act upon lower level caches of non-originating threads sharing this cache.
    pub fn is_write_back_invalidate(&self) -> bool {
        get_bits(self.edx, 0, 0) == 1
    }

    /// Cache Inclusiveness (Bit 1)
    /// False: Cache is not inclusive of lower cache levels.
    /// True: Cache is inclusive of lower cache levels.
    pub fn is_inclusive(&self) -> bool {
        get_bits(self.edx, 1, 1) == 1
    }

    /// Complex Cache Indexing (Bit 2)
    /// False: Direct mapped cache.
    /// True: A complex function is used to index the cache, potentially using all address bits.
    pub fn has_complex_indexing(&self) -> bool {
        get_bits(self.edx, 2, 2) == 1
    }
}

#[derive(Debug)]
pub struct MonitorMwaitInfo {
    eax: u32,
    ebx: u32,
    ecx: u32,
    edx: u32,
}

impl MonitorMwaitInfo {
    /// Smallest monitor-line size in bytes (default is processor's monitor granularity)
    pub fn smallest_monitor_line(&self) -> u16 {
        get_bits(self.eax, 0, 15) as u16
    }

    /// Largest monitor-line size in bytes (default is processor's monitor granularity
    pub fn largest_monitor_line(&self) -> u16 {
        get_bits(self.ebx, 0, 15) as u16
    }

    ///  Enumeration of Monitor-Mwait extensions (beyond EAX and EBX registers) supported
    pub fn extensions_supported(&self) -> bool {
        get_bits(self.ecx, 0, 0) == 1
    }

    ///  Supports treating interrupts as break-event for MWAIT, even when interrupts disabled
    pub fn interrupts_as_break_event(&self) -> bool {
        get_bits(self.ecx, 1, 1) == 1
    }

    /// Number of C0 sub C-states supported using MWAIT (Bits 03 - 00)
    pub fn supported_c0_states(&self) -> u16 {
        get_bits(self.edx, 0, 3) as u16
    }

    /// Number of C1 sub C-states supported using MWAIT (Bits 07 - 04)
    pub fn supported_c1_states(&self) -> u16 {
        get_bits(self.edx, 4, 7) as u16
    }

    /// Number of C2 sub C-states supported using MWAIT (Bits 11 - 08)
    pub fn supported_c2_states(&self) -> u16 {
        get_bits(self.edx, 8, 11) as u16
    }

    /// Number of C3 sub C-states supported using MWAIT (Bits 15 - 12)
    pub fn supported_c3_states(&self) -> u16 {
        get_bits(self.edx, 12, 15) as u16
    }

    /// Number of C4 sub C-states supported using MWAIT (Bits 19 - 16)
    pub fn supported_c4_states(&self) -> u16 {
        get_bits(self.edx, 16, 19) as u16
    }

    /// Number of C5 sub C-states supported using MWAIT (Bits 23 - 20)
    pub fn supported_c5_states(&self) -> u16 {
        get_bits(self.edx, 20, 23) as u16
    }

    /// Number of C6 sub C-states supported using MWAIT (Bits 27 - 24)
    pub fn supported_c6_states(&self) -> u16 {
        get_bits(self.edx, 24, 27) as u16
    }

    /// Number of C7 sub C-states supported using MWAIT (Bits 31 - 28)
    pub fn supported_c7_states(&self) -> u16 {
        get_bits(self.edx, 28, 31) as u16
    }
}

#[derive(Debug)]
pub struct ThermalPowerInfo {
    eax: ThermalPowerFeaturesEax,
    ebx: u32,
    ecx: ThermalPowerFeaturesEcx,
    edx: u32,
}

impl ThermalPowerInfo {
    check_flag!(doc = "Digital temperature sensor is supported if set.",
                has_dts,
                eax,
                CPU_FEATURE_DTS);

    check_flag!(doc = "Intel Turbo Boost Technology Available (see description of \
                       IA32_MISC_ENABLE[38]).",
                       has_turbo_boost,
                       eax,
                       CPU_FEATURE_TURBO_BOOST);

    check_flag!(doc = "ARAT. APIC-Timer-always-running feature is supported if set.",
                has_arat,
                eax,
                CPU_FEATURE_ARAT);

    check_flag!(doc = "PLN. Power limit notification controls are supported if set.",
                has_pln,
                eax,
                CPU_FEATURE_PLN);

    check_flag!(doc = "ECMD. Clock modulation duty cycle extension is supported if set.",
                has_ecmd,
                eax,
                CPU_FEATURE_ECMD);

    check_flag!(doc = "PTM. Package thermal management is supported if set.",
                has_ptm,
                eax,
                CPU_FEATURE_PTM);

    check_flag!(doc = "Hardware Coordination Feedback Capability (Presence of IA32_MPERF and \
                       IA32_APERF). The capability to provide a measure of delivered processor \
                       performance (since last reset of the counters), as a percentage of \
                       expected processor performance at frequency specified in CPUID Brand \
                       String Bits 02 - 01",
                       has_hw_coord_feedback,
                       ecx,
                       CPU_FEATURE_HW_COORD_FEEDBACK);

    check_flag!(doc = "The processor supports performance-energy bias preference if \
                       CPUID.06H:ECX.SETBH[bit 3] is set and it also implies the presence of a \
                       new architectural MSR called IA32_ENERGY_PERF_BIAS (1B0H)",
                       has_energy_bias_pref,
                       ecx,
                       CPU_FEATURE_ENERGY_BIAS_PREF);
}

bitflags! {
    flags ThermalPowerFeaturesEax: u32 {
        /// Digital temperature sensor is supported if set. (Bit 00)
        const CPU_FEATURE_DTS = 1 << 0,
        /// Intel Turbo Boost Technology Available (see description of IA32_MISC_ENABLE[38]). (Bit 01)
        const CPU_FEATURE_TURBO_BOOST = 1 << 1,
        /// ARAT. APIC-Timer-always-running feature is supported if set. (Bit 02)
        const CPU_FEATURE_ARAT = 1 << 2,
        /// PLN. Power limit notification controls are supported if set. (Bit 04)
        const CPU_FEATURE_PLN = 1 << 4,
        /// ECMD. Clock modulation duty cycle extension is supported if set. (Bit 05)
        const CPU_FEATURE_ECMD = 1 << 5,
        /// PTM. Package thermal management is supported if set. (Bit 06)
        const CPU_FEATURE_PTM = 1 << 6,
    }
}

bitflags! {
    flags ThermalPowerFeaturesEcx: u32 {
        /// Hardware Coordination Feedback Capability (Presence of IA32_MPERF and IA32_APERF). The capability to provide a measure of delivered processor performance (since last reset of the counters), as a percentage of expected processor performance at frequency specified in CPUID Brand String Bits 02 - 01
        const CPU_FEATURE_HW_COORD_FEEDBACK = 1 << 0,

        /// The processor supports performance-energy bias preference if CPUID.06H:ECX.SETBH[bit 3] is set and it also implies the presence of a new architectural MSR called IA32_ENERGY_PERF_BIAS (1B0H)
        const CPU_FEATURE_ENERGY_BIAS_PREF = 1 << 3,
    }
}

impl ThermalPowerInfo {
    /// Number of Interrupt Thresholds in Digital Thermal Sensor
    pub fn dts_irq_threshold(&self) -> u8 {
        get_bits(self.ebx, 0, 3) as u8
    }
}

#[derive(Debug)]
pub struct ExtendedFeatures {
    eax: u32,
    ebx: ExtendedFeaturesEbx,
    ecx: u32,
    edx: u32,
}

impl ExtendedFeatures {
    check_flag!(doc = "FSGSBASE. Supports RDFSBASE/RDGSBASE/WRFSBASE/WRGSBASE if 1.",
                has_fsgsbase,
                ebx,
                CPU_FEATURE_FSGSBASE);

    check_flag!(doc = "IA32_TSC_ADJUST MSR is supported if 1.",
                has_tsc_adjust_msr,
                ebx,
                CPU_FEATURE_ADJUST_MSR);

    check_flag!(doc = "BMI1", has_bmi1, ebx, CPU_FEATURE_BMI1);

    check_flag!(doc = "HLE", has_hle, ebx, CPU_FEATURE_HLE);

    check_flag!(doc = "AVX2", has_avx2, ebx, CPU_FEATURE_AVX2);

    check_flag!(doc = "FDP_EXCPTN_ONLY. x87 FPU Data Pointer updated only on x87 exceptions if 1.", 
                has_fdp, 
                ebx, 
                CPU_FEATURE_FDP);

    check_flag!(doc = "SMEP. Supports Supervisor-Mode Execution Prevention if 1.",
                has_smep,
                ebx,
                CPU_FEATURE_SMEP);

    check_flag!(doc = "BMI2", has_bmi2, ebx, CPU_FEATURE_BMI2);

    check_flag!(doc = "Supports Enhanced REP MOVSB/STOSB if 1.",
                has_rep_movsb_stosb,
                ebx,
                CPU_FEATURE_REP_MOVSB_STOSB);

    check_flag!(doc = "INVPCID. If 1, supports INVPCID instruction for system software that \
                       manages process-context identifiers.",
                       has_invpcid,
                       ebx,
                       CPU_FEATURE_INVPCID);

    check_flag!(doc = "RTM", has_rtm, ebx, CPU_FEATURE_RTM);

    check_flag!(doc = "Supports Quality of Service Monitoring (QM) capability if 1.",
    has_qm,
    ebx,
    CPU_FEATURE_QM);

    check_flag!(doc = "Deprecates FPU CS and FPU DS values if 1.",
                has_fpu_cs_ds_deprecated,
                ebx,
                CPU_FEATURE_DEPRECATE_FPU_CS_DS);

    check_flag!(doc = "MPX. Supports Intel Memory Protection Extensions if 1.",
                has_mpx,
                ebx,
                CPU_FEATURE_MPX);

    check_flag!(doc = "Supports Platform Quality of Service Enforcement (PQE) capability if 1.",
    has_pqe,
    ebx,
    CPU_FEATURE_PQE);

    check_flag!(doc = "Supports RDSEED.",
                has_rdseet,
                ebx,
                CPU_FEATURE_RDSEED);

    check_flag!(doc = "Supports ADX.",
                has_adx,
                ebx,
                CPU_FEATURE_ADX);

    check_flag!(doc = "SMAP. Supports Supervisor-Mode Access Prevention (and the CLAC/STAC instructions) if 1.",
    has_smap,
    ebx,
    CPU_FEATURE_SMAP);

    check_flag!(doc = "Supports CLFLUSHOPT.",
                has_clflushopt,
                ebx,
                CPU_FEATURE_CLFLUSHOPT);

    check_flag!(doc = "Supports Intel Processor Trace.",
                has_processor_trace,
                ebx,
                CPU_FEATURE_PROCESSOR_TRACE);

}


bitflags! {
    flags ExtendedFeaturesEbx: u32 {
        /// FSGSBASE. Supports RDFSBASE/RDGSBASE/WRFSBASE/WRGSBASE if 1. (Bit 00)
        const CPU_FEATURE_FSGSBASE = 1 << 0,
        /// IA32_TSC_ADJUST MSR is supported if 1. (Bit 01)
        const CPU_FEATURE_ADJUST_MSR = 1 << 1,
        /// BMI1 (Bit 03)
        const CPU_FEATURE_BMI1 = 1 << 3,
        /// HLE (Bit 04)
        const CPU_FEATURE_HLE = 1 << 4,
        /// AVX2 (Bit 05)
        const CPU_FEATURE_AVX2 = 1 << 5,
        /// FDP_EXCPTN_ONLY. x87 FPU Data Pointer updated only on x87 exceptions if 1.
        const CPU_FEATURE_FDP = 1 << 6,
        /// SMEP. Supports Supervisor-Mode Execution Prevention if 1. (Bit 07)
        const CPU_FEATURE_SMEP = 1 << 7,
        /// BMI2 (Bit 08)
        const CPU_FEATURE_BMI2 = 1 << 8,
        /// Supports Enhanced REP MOVSB/STOSB if 1. (Bit 09)
        const CPU_FEATURE_REP_MOVSB_STOSB = 1 << 9,
        /// INVPCID. If 1, supports INVPCID instruction for system software that manages process-context identifiers. (Bit 10)
        const CPU_FEATURE_INVPCID = 1 << 10,
        /// RTM (Bit 11)
        const CPU_FEATURE_RTM = 1 << 11,
        /// Supports Quality of Service Monitoring (QM) capability if 1. (Bit 12)
        const CPU_FEATURE_QM = 1 << 12,
        /// Deprecates FPU CS and FPU DS values if 1. (Bit 13)
        const CPU_FEATURE_DEPRECATE_FPU_CS_DS = 1 << 13,
        /// Deprecates FPU CS and FPU DS values if 1. (Bit 14)
        const CPU_FEATURE_MPX = 1 << 14,
        /// Supports Platform Quality of Service Enforcement (PQE) capability if 1.
        const CPU_FEATURE_PQE = 1 << 15,
        /// Supports RDSEED.
        const CPU_FEATURE_RDSEED = 1 << 18,
        /// Supports ADX.
        const CPU_FEATURE_ADX = 1 << 19,
        /// SMAP. Supports Supervisor-Mode Access Prevention (and the CLAC/STAC instructions) if 1.
        const CPU_FEATURE_SMAP = 1 << 20,
        /// Bit 23: CLFLUSHOPT
        const CPU_FEATURE_CLFLUSHOPT = 1 << 23,
        /// Bit 25: Intel Processor Trace
        const CPU_FEATURE_PROCESSOR_TRACE = 1 << 25,
    }
}

#[derive(Debug)]
pub struct DirectCacheAccessInfo {
    eax: u32,
}

impl DirectCacheAccessInfo {
    /// Value of bits [31:0] of IA32_PLATFORM_DCA_CAP MSR (address 1F8H)
    pub fn get_dca_cap_value(&self) -> u32 {
        self.eax
    }
}


#[derive(Debug)]
pub struct PerformanceMonitoringInfo {
    eax: u32,
    ebx: PerformanceMonitoringFeaturesEbx,
    ecx: u32,
    edx: u32,
}

impl PerformanceMonitoringInfo {
    /// Version ID of architectural performance monitoring. (Bits 07 - 00)
    pub fn version_id(&self) -> u8 {
        get_bits(self.eax, 0, 7) as u8
    }

    /// Number of general-purpose performance monitoring counter per logical processor. (Bits 15- 08)
    pub fn number_of_counters(&self) -> u8 {
        get_bits(self.eax, 8, 15) as u8
    }

    /// Bit width of general-purpose, performance monitoring counter. (Bits 23 - 16)
    pub fn counter_bit_width(&self) -> u8 {
        get_bits(self.eax, 16, 23) as u8
    }

    /// Length of EBX bit vector to enumerate architectural performance monitoring events. (Bits 31 - 24)
    pub fn ebx_length(&self) -> u8 {
        get_bits(self.eax, 24, 31) as u8
    }

    /// Number of fixed-function performance counters (if Version ID > 1). (Bits 04 - 00)
    pub fn fixed_function_counters(&self) -> u8 {
        get_bits(self.edx, 0, 4) as u8
    }

    /// Bit width of fixed-function performance counters (if Version ID > 1). (Bits 12- 05)
    pub fn fixed_function_counters_bit_width(&self) -> u8 {
        get_bits(self.edx, 5, 12) as u8
    }


    check_flag!(doc = "Core cycle event not available if 1.",
                is_core_cyc_ev_unavailable,
                ebx,
                CPU_FEATURE_CORE_CYC_EV_UNAVAILABLE);

    check_flag!(doc = "Instruction retired event not available if 1.",
                is_inst_ret_ev_unavailable,
                ebx,
                CPU_FEATURE_INST_RET_EV_UNAVAILABLE);

    check_flag!(doc = "Reference cycles event not available if 1.",
                is_ref_cycle_ev_unavailable,
                ebx,
                CPU_FEATURE_REF_CYC_EV_UNAVAILABLE);

    check_flag!(doc = "Last-level cache reference event not available if 1.",
                is_cache_ref_ev_unavailable,
                ebx,
                CPU_FEATURE_CACHE_REF_EV_UNAVAILABLE);

    check_flag!(doc = "Last-level cache misses event not available if 1.",
                is_ll_cache_miss_ev_unavailable,
                ebx,
                CPU_FEATURE_LL_CACHE_MISS_EV_UNAVAILABLE);

    check_flag!(doc = "Branch instruction retired event not available if 1.",
                is_branch_inst_ret_ev_unavailable,
                ebx,
                CPU_FEATURE_BRANCH_INST_RET_EV_UNAVAILABLE);

    check_flag!(doc = "Branch mispredict retired event not available if 1.",
                is_branch_midpred_ev_unavailable,
                ebx,
                CPU_FEATURE_BRANCH_MISPRED_EV_UNAVAILABLE);
}

bitflags! {
    flags PerformanceMonitoringFeaturesEbx: u32 {
        /// Core cycle event not available if 1. (Bit 0)
        const CPU_FEATURE_CORE_CYC_EV_UNAVAILABLE = 1 << 0,
        /// Instruction retired event not available if 1. (Bit 01)
        const CPU_FEATURE_INST_RET_EV_UNAVAILABLE = 1 << 1,
        /// Reference cycles event not available if 1. (Bit 02)
        const CPU_FEATURE_REF_CYC_EV_UNAVAILABLE = 1 << 2,
        /// Last-level cache reference event not available if 1. (Bit 03)
        const CPU_FEATURE_CACHE_REF_EV_UNAVAILABLE = 1 << 3,
        /// Last-level cache misses event not available if 1. (Bit 04)
        const CPU_FEATURE_LL_CACHE_MISS_EV_UNAVAILABLE = 1 << 4,
        /// Branch instruction retired event not available if 1. (Bit 05)
        const CPU_FEATURE_BRANCH_INST_RET_EV_UNAVAILABLE = 1 << 5,
        /// Branch mispredict retired event not available if 1. (Bit 06)
        const CPU_FEATURE_BRANCH_MISPRED_EV_UNAVAILABLE = 1 << 6,
    }
}

#[derive(Debug)]
pub struct ExtendedTopologyIter {
    level: u32,
}

#[derive(Debug)]
pub struct ExtendedTopologyLevel {
    eax: u32,
    ebx: u32,
    ecx: u32,
    edx: u32,
}

impl ExtendedTopologyLevel {
    /// Number of logical processors at this level type.
    /// The number reflects configuration as shipped.
    pub fn processors(&self) -> u16 {
        get_bits(self.ebx, 0, 15) as u16
    }

    /// Level number.
    pub fn level_number(&self) -> u8 {
        get_bits(self.ecx, 0, 7) as u8
    }

    // Level type.
    pub fn level_type(&self) -> TopologyType {
        match get_bits(self.ecx, 8, 15) {
            0 => TopologyType::INVALID,
            1 => TopologyType::SMT,
            2 => TopologyType::CORE,
            _ => unreachable!(),
        }
    }

    /// x2APIC ID the current logical processor. (Bits 31-00)
    pub fn x2apic_id(&self) -> u32 {
        self.edx
    }

    /// Number of bits to shift right on x2APIC ID to get a unique topology ID of the next level type. (Bits 04-00)
    /// All logical processors with the same next level ID share current level.
    pub fn shift_right_for_next_apic_id(&self) -> u32 {
        get_bits(self.eax, 0, 4)
    }
}

#[derive(PartialEq, Eq, Debug)]
pub enum TopologyType {
    INVALID = 0,
    /// Hyper-thread (Simultaneous multithreading)
    SMT = 1,
    CORE = 2,
}

impl Iterator for ExtendedTopologyIter {
    type Item = ExtendedTopologyLevel;

    fn next(&mut self) -> Option<ExtendedTopologyLevel> {
        let res = cpuid!(EAX_EXTENDED_TOPOLOGY_INFO, self.level);
        self.level += 1;

        let et = ExtendedTopologyLevel {
            eax: res.eax,
            ebx: res.ebx,
            ecx: res.ecx,
            edx: res.edx,
        };

        match et.level_type() {
            TopologyType::INVALID => None,
            _ => Some(et),
        }
    }
}

#[derive(PartialEq, Eq, Debug)]
#[allow(non_camel_case_types)]
enum ExtendedStateIdent {
    /// legacy x87 (Bit 00).
    Legacy87 = 1 << 0,

    /// 128-bit SSE (Bit 01).
    SSE128 = 1 << 1,

    /// 256-bit AVX (Bit 02).
    AVX256 = 1 << 2,

    /// MPX (Bits 04 - 03).
    MPX = 0b11 << 3,

    /// AVX512 (Bit 07 - 05).
    AVX512 = 0b111 << 5,

    /// IA32_XSS (Bit 08).
    IA32_XSS = 1 << 8,

    /// PKRU state (Bit 09).
    PKRU = 1 << 9,
}

#[derive(Debug)]
pub struct ExtendedStateInfo {
    eax: u32,
    ebx: u32,
    ecx: u32,
    edx: u32,
    eax1: u32,
}

macro_rules! check_xcr_flag {
    ($doc:meta, $fun:ident, $flag:ident) => (
        #[$doc]
        pub fn $fun(&self) -> bool {
            self.xcr0_supported() & (ExtendedStateIdent::$flag as u64) > 0
        }
        )
}

impl ExtendedStateInfo {
    /// Reports the valid bit fields of XCR0. If a bit is 0,
    /// the corresponding bit field in XCR0 is reserved.
    pub fn xcr0_supported(&self) -> u64 {
        (self.edx as u64) << 32 | self.eax as u64
    }

    check_xcr_flag!(doc = "Legacy x87.", has_legacy_x87, Legacy87);

    check_xcr_flag!(doc = "SSE 128-bit.", has_sse_128, SSE128);

    check_xcr_flag!(doc = "AVX 256-bit.", has_avx_256, AVX256);

    check_xcr_flag!(doc = "MPX.", has_mpx, MPX);

    check_xcr_flag!(doc = "AVX 512-bit.", has_avx_512, AVX512);

    check_xcr_flag!(doc = "IA32_XSS.", has_ia32_xss, IA32_XSS);

    check_xcr_flag!(doc = "PKRU.", has_pkru, PKRU);

    /// Maximum size (bytes, from the beginning of the XSAVE/XRSTOR save area) required by
    /// enabled features in XCR0. May be different than ECX if some features at the end of the XSAVE save area
    /// are not enabled.
    pub fn maximum_size_enabled_features(&self) -> u32 {
        self.ebx
    }

    /// Maximum size (bytes, from the beginning of the XSAVE/XRSTOR save area) of the
    /// XSAVE/XRSTOR save area required by all supported features in the processor,
    /// i.e all the valid bit fields in XCR0.
    pub fn maximum_size_supported_features(&self) -> u32 {
        self.ecx
    }

    /// CPU has xsaveopt feature.
    pub fn has_xsaveopt(&self) -> bool {
        self.eax1 & 0x1 > 0
    }

    /// Supports XSAVEC and the compacted form of XRSTOR if set.
    pub fn has_xsavec(&self) -> bool {
        self.eax1 & 0x0b10 > 0
    }

    /// Supports XGETBV with ECX = 1 if set.
    pub fn has_xgetbv(&self) -> bool {
        self.eax1 & 0x0b100 > 0
    }

    /// Supports XSAVES/XRSTORS and IA32_XSS if set.
    pub fn has_xsaves_xrstors(&self) -> bool {
        self.eax1 & 0x0b1000 > 0
    }

    /// Iterator over extended state enumeration levels >= 2.
    pub fn iter(&self) -> ExtendedStateIter {
        ExtendedStateIter {
            level: 1,
            xcr0_supported: self.xcr0_supported(),
        }
    }
}

pub struct ExtendedStateIter {
    level: u32,
    xcr0_supported: u64,
}

/// When CPUID executes with EAX set to 0DH and ECX = n (n > 1,
/// and is a valid sub-leaf index), the processor returns information
/// about the size and offset of each processor extended state save area
/// within the XSAVE/XRSTOR area. Software can use the forward-extendable
/// technique depicted below to query the valid sub-leaves and obtain size
/// and offset information for each processor extended state save area:///
///
/// For i = 2 to 62 // sub-leaf 1 is reserved
///   IF (CPUID.(EAX=0DH, ECX=0):VECTOR[i] = 1 ) // VECTOR is the 64-bit value of EDX:EAX
///     Execute CPUID.(EAX=0DH, ECX = i) to examine size and offset for sub-leaf i;
/// FI;
impl Iterator for ExtendedStateIter {
    type Item = ExtendedState;

    fn next(&mut self) -> Option<ExtendedState> {
        if self.level > 62 {
            return None;
        }
        self.level += 1;

        let bit = 1 << self.level;
        if self.xcr0_supported & bit > 0 {
            let res = cpuid!(EAX_EXTENDED_STATE_INFO, self.level);
            return Some(ExtendedState {
                subleaf: self.level,
                eax: res.eax,
                ebx: res.ebx,
                ecx: res.ecx,
            });
        }

        self.next()
    }
}

#[derive(Debug)]
pub struct ExtendedState {
    pub subleaf: u32,
    eax: u32,
    ebx: u32,
    ecx: u32,
}

impl ExtendedState {
    /// The size in bytes (from the offset specified in EBX) of the save area
    /// for an extended state feature associated with a valid sub-leaf index, n.
    /// This field reports 0 if the sub-leaf index, n, is invalid.
    pub fn size(&self) -> u32 {
        self.eax
    }

    /// The offset in bytes of this extended state components save area
    /// from the beginning of the XSAVE/XRSTOR area.
    pub fn offset(&self) -> u32 {
        self.ebx
    }

    /// True if the bit n (corresponding to the sub-leaf index)
    /// is supported in the IA32_XSS MSR;
    pub fn is_in_ia32_xss(&self) -> bool {
        self.ecx & 0b1 > 0
    }

    /// True if bit n is supported in XCR0.
    pub fn is_in_xcr0(&self) -> bool {
        self.ecx & 0b1 == 0
    }

    /// Returns true when the compacted format of an XSAVE area is used,
    /// this extended state component located on the next 64-byte
    /// boundary following the preceding state component
    /// (otherwise, it is located immediately following the preceding state component).
    pub fn is_compacted_format(&self) -> bool {
        self.ecx & 0b10 > 0
    }
}

#[derive(Debug)]
pub struct QoSInfo {
    ebx0: u32,
    edx0: u32,
    ebx1: u32,
    ecx1: u32,
    edx1: u32,
}

impl QoSInfo {
    /// Maximum range (zero-based) of RMID within this physical processor of all types.
    pub fn maximum_rmid_range(&self) -> u32 {
        self.ebx0
    }

    /// Supports L3 Cache QoS if true.
    pub fn has_l3_qos(&self) -> bool {
        self.edx0 & (1 << 1) > 0
    }

    /// Conversion factor from reported IA32_QM_CTR value to occupancy metric (bytes).
    pub fn conversion_factor(&self) -> u32 {
        self.ebx1
    }

    /// Maximum range (zero-based) of RMID of L3.
    pub fn maximum_range_l3_rmid(&self) -> u32 {
        self.ecx1
    }

    /// Supports L3 occupancy monitoring if true.
    pub fn has_l3_occupancy_monitoring(&self) -> bool {
        self.edx1 & 0x1 > 0
    }
}

#[derive(Debug)]
pub struct QoSEnforcementInfo {
    ebx0: u32,
    eax1: u32,
    ebx1: u32,
    ecx1: u32,
    edx1: u32,
}

impl QoSEnforcementInfo {
    check_bit_fn!(doc = "Supports L3 Cache QoS enforcement if true.",
                  has_l3_qos_enforcement,
                  ebx0,
                  0);

    /// Iterator over QoS enforcements.
    pub fn iter(&self) -> QoSEnforcementIter {
        QoSEnforcementIter {
            current: 0,
            ebx0: self.ebx0,
        }
    }
}

/// Iterator over the QoSEnforcement sub-leafs.
pub struct QoSEnforcementIter {
    current: u8,
    ebx0: u32,
}

impl Iterator for QoSEnforcementIter {
    type Item = QoSEnforcement;

    fn next(&mut self) -> Option<QoSEnforcement> {
        if self.current > 31 {
            return None;
        }

        self.current += 1;
        if is_bit_set!(self.ebx0, self.current) {
            let res = cpuid!(EAX_QOS_ENFORCEMENT_INFO, self.current);
            return Some(QoSEnforcement {
                eax: res.eax,
                ebx: res.ebx,
                ecx: res.ecx,
                edx: res.edx,
            });
        }

        self.next()
    }
}

#[derive(Debug)]
pub struct QoSEnforcement {
    eax: u32,
    ebx: u32,
    ecx: u32,
    edx: u32,
}

impl QoSEnforcement {
    /// Length of the capacity bit mask.
    pub fn capacity_mask_length(&self) -> u8 {
        get_bits(self.eax, 0, 4) as u8
    }

    /// Bit-granular map of isolation/contention of allocation units.
    pub fn allocation_unit_isolation(&self) -> u32 {
        self.ebx
    }

    /// Highest COS number supported for this Leaf.
    pub fn highest_cos_number(&self) -> u16 {
        get_bits(self.edx, 0, 15) as u16
    }

    check_bit_fn!(doc = "Updates of COS should be infrequent if true.",
                  has_infrequent_cos_updates,
                  ecx,
                  1);

    check_bit_fn!(doc = "Is Code and Data Prioritization Technology supported?",
                  has_code_data_prioritization,
                  ecx,
                  2);
}

#[derive(Debug)]
pub struct ProcessorTraceInfo {
    eax: u32,
    ebx: u32,
    ecx: u32,
    edx: u32,
}

impl ProcessorTraceInfo {
    // EBX features
    check_bit_fn!(doc = "If true, Indicates that IA32_RTIT_CTL.CR3Filter can be set to 1, and \
                         that IA32_RTIT_CR3_MATCH MSR can be accessed.",
                         has_rtit_cr3_match,
                         ebx,
                         0);
    check_bit_fn!(doc = "If true, Indicates support of Configurable PSB and Cycle-Accurate Mode.",
                  has_configurable_psb_and_cycle_accurate_mode,
                  ebx,
                  1);
    check_bit_fn!(doc = "If true, Indicates support of IP Filtering, TraceStop filtering, and \
                         preservation of Intel PT MSRs across warm reset.",
                         has_ip_tracestop_filtering,
                         ebx,
                         2);
    check_bit_fn!(doc = "If true, Indicates support of MTC timing packet and suppression of \
                         COFI-based packets.",
                         has_mtc_timing_packet_coefi_suppression,
                         ebx,
                         3);

    // ECX features
    check_bit_fn!(doc = "If true, Tracing can be enabled with IA32_RTIT_CTL.ToPA = 1, hence \
                         utilizing the ToPA output scheme; IA32_RTIT_OUTPUT_BASE and \
                         IA32_RTIT_OUTPUT_MASK_PTRS MSRs can be accessed.",
                         has_topa,
                         ecx,
                         0);
    check_bit_fn!(doc = "If true, ToPA tables can hold any number of output entries, up to the \
                         maximum allowed by the MaskOrTableOffset field of \
                         IA32_RTIT_OUTPUT_MASK_PTRS.",
                         has_topa_maximum_entries,
                         ecx,
                         1);
    check_bit_fn!(doc = "If true, Indicates support of Single-Range Output scheme.",
                  has_single_range_output_scheme,
                  ecx,
                  2);
    check_bit_fn!(doc = "If true, Indicates support of output to Trace Transport subsystem.",
                  has_trace_transport_subsystem,
                  ecx,
                  3);
    check_bit_fn!(doc = "If true, Generated packets which contain IP payloads have LIP values, \
                         which include the CS base component.",
                         has_lip_with_cs_base,
                         ecx,
                         31);

    /// Iterator over processor trace info sub-leafs.
    pub fn iter(&self) -> ProcessorTraceIter {
        ProcessorTraceIter {
            current: 0,
            count: self.eax,
        }
    }
}

/// Iterator over the Processor Trace sub-leafs.
#[derive(Debug)]
pub struct ProcessorTraceIter {
    current: u32,
    count: u32,
}

impl Iterator for ProcessorTraceIter {
    type Item = ProcessorTrace;

    fn next(&mut self) -> Option<ProcessorTrace> {
        if self.current <= self.count {
            self.current += 1;
            let res = cpuid!(EAX_TRACE_INFO, self.current);
            return Some(ProcessorTrace {
                eax: res.eax,
                ebx: res.ebx,
            });
        }

        None
    }
}

/// Processor Trace information sub-leaf.
#[derive(Debug)]
pub struct ProcessorTrace {
    eax: u32,
    ebx: u32,
}

impl ProcessorTrace {
    /// Number of configurable Address Ranges for filtering (Bits 2:0).
    pub fn configurable_address_ranges(&self) -> u8 {
        get_bits(self.eax, 0, 2) as u8
    }

    /// Bitmap of supported MTC period encodings (Bit 31:16).
    pub fn supported_mtc_period_encodings(&self) -> u16 {
        get_bits(self.eax, 16, 31) as u16
    }

    /// Bitmap of supported Cycle Threshold value encodings (Bits 15-0).
    pub fn supported_cycle_threshold_value_encodings(&self) -> u16 {
        get_bits(self.ebx, 0, 15) as u16
    }

    /// Bitmap of supported Configurable PSB frequency encodings (Bit 31:16)
    pub fn supported_psb_frequency_encodings(&self) -> u16 {
        get_bits(self.ebx, 16, 31) as u16
    }
}

/// Contains time stamp counter information.
#[derive(Debug)]
pub struct TscInfo {
    eax: u32,
    ebx: u32,
}

impl TscInfo {
    /// An unsigned integer which is the denominator of the TSC/”core crystal clock” ratio (Bits 31:0).
    pub fn get_tsc_ratio_denominator(&self) -> u32 {
        self.eax
    }

    /// An unsigned integer which is the numerator of the TSC/”core crystal clock” ratio (Bits 31-0).
    pub fn get_tsc_ratio_numerator(&self) -> u32 {
        self.ebx
    }
}

/// Processor Frequency Information
#[derive(Debug)]
pub struct ProcessorFrequencyInfo {
    eax: u32,
    ebx: u32,
    ecx: u32,
}

impl ProcessorFrequencyInfo {
    /// Processor Base Frequency (in MHz).
    pub fn processor_base_frequency(&self) -> u16 {
        get_bits(self.eax, 0, 15) as u16
    }

    /// Maximum Frequency (in MHz).
    pub fn processor_max_frequency(&self) -> u16 {
        get_bits(self.ebx, 0, 15) as u16
    }

    /// Bus (Reference) Frequency (in MHz).
    pub fn bus_frequency(&self) -> u16 {
        get_bits(self.ecx, 0, 15) as u16
    }
}

#[derive(Debug)]
pub struct SoCVendorInfo {
    /// MaxSOCID_Index
    eax: u32,
    ebx: u32,
    ecx: u32,
    edx: u32
}

impl SoCVendorInfo {

    pub fn get_soc_vendor_id(&self) -> u16 {
        get_bits(self.ebx, 0, 15) as u16
    }

    pub fn get_project_id(&self) -> u32 {
        self.ecx
    }

    pub fn get_stepping_id(&self) -> u32 {
        self.edx
    }

    pub fn get_vendor_brand(&self) -> SoCVendorBrand {
        assert!(self.eax >= 3); // Leaf 17H is valid if MaxSOCID_Index >= 3.
        let r1 = cpuid!(EAX_SOC_VENDOR_INFO, 1);
        let r2 = cpuid!(EAX_SOC_VENDOR_INFO, 2);
        let r3 = cpuid!(EAX_SOC_VENDOR_INFO, 3);
        SoCVendorBrand { data: [r1, r2, r3] }
    }

    pub fn get_vendor_attributes(&self) -> Option<SoCVendorAttributesIter> {
        if self.eax > 3 {
            Some(SoCVendorAttributesIter { count: self.eax, current: 3 })
        }
        else {
            None
        }
    }
}

#[derive(Debug)]
pub struct SoCVendorAttributesIter {
    count: u32,
    current: u32
}

impl Iterator for SoCVendorAttributesIter {
    type Item = CpuIdResult;

    /// Iterate over all SoC vendor specific attributes.
    fn next(&mut self) -> Option<CpuIdResult> {
        if self.current > self.count {
            return None;
        }
        self.count += 1;
        Some(cpuid!(EAX_SOC_VENDOR_INFO, self.count))
    }
}

#[derive(Debug)]
pub struct SoCVendorBrand {
    #[allow(dead_code)]
    data: [CpuIdResult; 3]
}

impl SoCVendorBrand {

    pub fn as_string(&self) -> &str {
        unsafe {
            let brand_string_start = transmute::<&SoCVendorBrand, *const u8>(&self);
            let slice = slice::from_raw_parts(brand_string_start, core::mem::size_of::<SoCVendorBrand>());
            let byte_array: &'static [u8] = transmute(slice);
            str::from_utf8_unchecked(byte_array)
        }
    }
}

impl fmt::Display for SoCVendorBrand {
    fn fmt(&self, f: &mut fmt::Formatter) -> fmt::Result {
        write!(f, "{}", self.as_string())
    }
}

#[derive(Debug)]
pub struct ExtendedFunctionInfo {
    max_eax_value: u32,
    data: [CpuIdResult; 9],
}

#[derive(PartialEq, Eq, Debug)]
pub enum L2Associativity {
    Disabled = 0x0,
    DirectMapped = 0x1,
    TwoWay = 0x2,
    FourWay = 0x4,
    EightWay = 0x6,
    SixteenWay = 0x8,
    FullyAssiciative = 0xF,
    Unknown,
}

const EAX_EXTENDED_PROC_SIGNATURE: u32 = 0x1;
const EAX_EXTENDED_BRAND_STRING: u32 = 0x4;
const EAX_EXTENDED_CACHE_INFO: u32 = 0x6;

impl ExtendedFunctionInfo {
    fn leaf_is_supported(&self, val: u32) -> bool {
        val <= self.max_eax_value
    }

    /// Retrieve processor brand string.
    pub fn processor_brand_string(&self) -> Option<&str> {
        if self.leaf_is_supported(EAX_EXTENDED_BRAND_STRING) {
            Some(unsafe {
                let brand_string_start = transmute::<&CpuIdResult, *const u8>(&self.data[2]);
                let slice = slice::from_raw_parts(brand_string_start, 3 * 4 * 4);
                let byte_array: &'static [u8] = transmute(slice);
                str::from_utf8_unchecked(byte_array)
            })
        } else {
            None
        }
    }

    /// Extended Processor Signature and Feature Bits.
    pub fn extended_signature(&self) -> Option<u32> {
        if self.leaf_is_supported(EAX_EXTENDED_PROC_SIGNATURE) {
            Some(self.data[1].eax)
        } else {
            None
        }
    }

    /// Cache Line size in bytes
    pub fn cache_line_size(&self) -> Option<u8> {
        if self.leaf_is_supported(EAX_EXTENDED_CACHE_INFO) {
            Some(get_bits(self.data[6].ecx, 0, 7) as u8)
        } else {
            None
        }
    }

    /// L2 Associativity field
    pub fn l2_associativity(&self) -> Option<L2Associativity> {
        if self.leaf_is_supported(EAX_EXTENDED_CACHE_INFO) {
            Some(match get_bits(self.data[6].ecx, 12, 15) {
                0x0 => L2Associativity::Disabled,
                0x1 => L2Associativity::DirectMapped,
                0x2 => L2Associativity::TwoWay,
                0x4 => L2Associativity::FourWay,
                0x6 => L2Associativity::EightWay,
                0x8 => L2Associativity::SixteenWay,
                0xF => L2Associativity::FullyAssiciative,
                _ => L2Associativity::Unknown,
            })
        } else {
            None
        }
    }

    /// Cache size in 1K units
    pub fn cache_size(&self) -> Option<u16> {
        if self.leaf_is_supported(EAX_EXTENDED_CACHE_INFO) {
            Some(get_bits(self.data[6].ecx, 16, 31) as u16)
        } else {
            None
        }
    }

    /// #Physical Address Bits
    pub fn physical_address_bits(&self) -> Option<u8> {
        if self.leaf_is_supported(8) {
            Some(get_bits(self.data[8].eax, 0, 7) as u8)
        } else {
            None
        }
    }

    /// #Linear Address Bits
    pub fn linear_address_bits(&self) -> Option<u8> {
        if self.leaf_is_supported(8) {
            Some(get_bits(self.data[8].eax, 8, 15) as u8)
        } else {
            None
        }
    }

    /// Is Invariant TSC available?
    pub fn has_invariant_tsc(&self) -> bool {
        self.leaf_is_supported(7) && self.data[7].edx & (1 << 8) > 0
    }

    /// Is LAHF/SAHF available in 64-bit mode?
    pub fn has_lahf_sahf(&self) -> bool {
        self.leaf_is_supported(1) &&
            ExtendedFunctionInfoEcx { bits: self.data[1].ecx }.contains(CPU_FEATURE_LAHF_SAHF)
    }

    /// Is LZCNT available?
    pub fn has_lzcnt(&self) -> bool {
        self.leaf_is_supported(1) &&
            ExtendedFunctionInfoEcx { bits: self.data[1].ecx }.contains(CPU_FEATURE_LZCNT)
    }

    /// Is PREFETCHW available?
    pub fn has_prefetchw(&self) -> bool {
        self.leaf_is_supported(1) &&
            ExtendedFunctionInfoEcx { bits: self.data[1].ecx }.contains(CPU_FEATURE_PREFETCHW)
    }

    /// Are fast system calls available.
    pub fn has_syscall_sysret(&self) -> bool {
        self.leaf_is_supported(1) &&
            ExtendedFunctionInfoEdx { bits: self.data[1].edx }.contains(CPU_FEATURE_SYSCALL_SYSRET)
    }

    /// Is there support for execute disable bit.
    pub fn has_execute_disable(&self) -> bool {
        self.leaf_is_supported(1) &&
            ExtendedFunctionInfoEdx { bits: self.data[1].edx }.contains(CPU_FEATURE_EXECUTE_DISABLE)
    }

    /// Is there support for 1GiB pages.
    pub fn has_1gib_pages(&self) -> bool {
        self.leaf_is_supported(1) &&
            ExtendedFunctionInfoEdx { bits: self.data[1].edx }.contains(CPU_FEATURE_1GIB_PAGES)
    }

    /// Check support for rdtscp instruction.
    pub fn has_rdtscp(&self) -> bool {
        self.leaf_is_supported(1) &&
            ExtendedFunctionInfoEdx { bits: self.data[1].edx }.contains(CPU_FEATURE_RDTSCP)
    }

    /// Check support for 64-bit mode.
    pub fn has_64bit_mode(&self) -> bool {
        self.leaf_is_supported(1) &&
            ExtendedFunctionInfoEdx { bits: self.data[1].edx }.contains(CPU_FEATURE_64BIT_MODE)
    }
}

bitflags! {
    flags ExtendedFunctionInfoEcx: u32 {
        /// LAHF/SAHF available in 64-bit mode.
        const CPU_FEATURE_LAHF_SAHF = 1 << 0,
        /// Bit 05: LZCNT
        const CPU_FEATURE_LZCNT = 1 << 5,
        /// Bit 08: PREFETCHW
        const CPU_FEATURE_PREFETCHW = 1 << 8,
    }
}

bitflags! {
    flags ExtendedFunctionInfoEdx: u32 {
        /// SYSCALL/SYSRET available in 64-bit mode (Bit 11).
        const CPU_FEATURE_SYSCALL_SYSRET = 1 << 11,
        /// Execute Disable Bit available (Bit 20).
        const CPU_FEATURE_EXECUTE_DISABLE = 1 << 20,
        /// 1-GByte pages are available if 1 (Bit 26).
        const CPU_FEATURE_1GIB_PAGES = 1 << 26,
        /// RDTSCP and IA32_TSC_AUX are available if 1 (Bit 27).
        const CPU_FEATURE_RDTSCP = 1 << 27,
        /// Intel ® 64 Architecture available if 1 (Bit 29).
        const CPU_FEATURE_64BIT_MODE = 1 << 29,
    }
}

#[cfg(test)]
#[test]
fn genuine_intel() {
    let vf = VendorInfo {
        ebx: 1970169159,
        edx: 1231384169,
        ecx: 1818588270,
    };
    assert!(vf.as_string() == "GenuineIntel");
}

#[test]
fn feature_info() {
    let finfo = FeatureInfo {
        eax: 198313,
        ebx: 34605056,
        edx_ecx: FeatureInfoFlags { bits: 2109399999 | 3219913727 << 32 },
    };

    assert!(finfo.model_id() == 10);
    assert!(finfo.extended_model_id() == 3);
    assert!(finfo.stepping_id() == 9);
    assert!(finfo.extended_family_id() == 0);
    assert!(finfo.family_id() == 6);
    assert!(finfo.stepping_id() == 9);
    assert!(finfo.brand_index() == 0);

    assert!(finfo.edx_ecx.contains(CPU_FEATURE_SSE2));
    assert!(finfo.edx_ecx.contains(CPU_FEATURE_SSE41));
}

#[test]
fn cache_info() {
    let cinfos = CacheInfoIter {
        current: 1,
        eax: 1979931137,
        ebx: 15774463,
        ecx: 0,
        edx: 13238272,
    };
    for (idx, cache) in cinfos.enumerate() {
        match idx {
            0 => assert!(cache.num == 0xff),
            1 => assert!(cache.num == 0x5a),
            2 => assert!(cache.num == 0xb2),
            3 => assert!(cache.num == 0x03),
            4 => assert!(cache.num == 0xf0),
            5 => assert!(cache.num == 0xca),
            6 => assert!(cache.num == 0x76),
            _ => unreachable!(),
        }
    }
}

#[test]
fn cache_parameters() {
    let caches: [CacheParameter; 4] = [CacheParameter {
        eax: 469778721,
        ebx: 29360191,
        ecx: 63,
        edx: 0,
    },
    CacheParameter {
        eax: 469778722,
        ebx: 29360191,
        ecx: 63,
        edx: 0,
    },
    CacheParameter {
        eax: 469778755,
        ebx: 29360191,
        ecx: 511,
        edx: 0,
    },
    CacheParameter {
        eax: 470008163,
        ebx: 46137407,
        ecx: 4095,
        edx: 6,
    }];


    for (idx, cache) in caches.into_iter().enumerate() {
        match idx {
            0 => {
                assert!(cache.cache_type() == CacheType::DATA);
                assert!(cache.level() == 1);
                assert!(cache.is_self_initializing());
                assert!(!cache.is_fully_associative());
                assert!(cache.max_cores_for_cache() == 2);
                assert!(cache.max_cores_for_package() == 8);
                assert!(cache.coherency_line_size() == 64);
                assert!(cache.physical_line_partitions() == 1);
                assert!(cache.associativity() == 8);
                assert!(!cache.is_write_back_invalidate());
                assert!(!cache.is_inclusive());
                assert!(!cache.has_complex_indexing());
                assert!(cache.sets() == 64);
            }
            1 => {
                assert!(cache.cache_type() == CacheType::INSTRUCTION);
                assert!(cache.level() == 1);
                assert!(cache.is_self_initializing());
                assert!(!cache.is_fully_associative());
                assert!(cache.max_cores_for_cache() == 2);
                assert!(cache.max_cores_for_package() == 8);
                assert!(cache.coherency_line_size() == 64);
                assert!(cache.physical_line_partitions() == 1);
                assert!(cache.associativity() == 8);
                assert!(!cache.is_write_back_invalidate());
                assert!(!cache.is_inclusive());
                assert!(!cache.has_complex_indexing());
                assert!(cache.sets() == 64);
            }
            2 => {
                assert!(cache.cache_type() == CacheType::UNIFIED);
                assert!(cache.level() == 2);
                assert!(cache.is_self_initializing());
                assert!(!cache.is_fully_associative());
                assert!(cache.max_cores_for_cache() == 2);
                assert!(cache.max_cores_for_package() == 8);
                assert!(cache.coherency_line_size() == 64);
                assert!(cache.physical_line_partitions() == 1);
                assert!(cache.associativity() == 8);
                assert!(!cache.is_write_back_invalidate());
                assert!(!cache.is_inclusive());
                assert!(!cache.has_complex_indexing());
                assert!(cache.sets() == 512);
            }
            3 => {
                assert!(cache.cache_type() == CacheType::UNIFIED);
                assert!(cache.level() == 3);
                assert!(cache.is_self_initializing());
                assert!(!cache.is_fully_associative());
                assert!(cache.max_cores_for_cache() == 16);
                assert!(cache.max_cores_for_package() == 8);
                assert!(cache.coherency_line_size() == 64);
                assert!(cache.physical_line_partitions() == 1);
                assert!(cache.associativity() == 12);
                assert!(!cache.is_write_back_invalidate());
                assert!(cache.is_inclusive());
                assert!(cache.has_complex_indexing());
                assert!(cache.sets() == 4096);
            }
            _ => unreachable!(),
        }
    }
}

#[test]
fn monitor_mwait_features() {
    let mmfeatures = MonitorMwaitInfo {
        eax: 64,
        ebx: 64,
        ecx: 3,
        edx: 135456,
    };
    assert!(mmfeatures.smallest_monitor_line() == 64);
    assert!(mmfeatures.largest_monitor_line() == 64);
    assert!(mmfeatures.extensions_supported());
    assert!(mmfeatures.interrupts_as_break_event());
    assert!(mmfeatures.supported_c0_states() == 0);
    assert!(mmfeatures.supported_c1_states() == 2);
    assert!(mmfeatures.supported_c2_states() == 1);
    assert!(mmfeatures.supported_c3_states() == 1);
    assert!(mmfeatures.supported_c4_states() == 2);
    assert!(mmfeatures.supported_c5_states() == 0);
    assert!(mmfeatures.supported_c6_states() == 0);
    assert!(mmfeatures.supported_c7_states() == 0);
}

#[test]
fn thermal_power_features() {
    let tpfeatures = ThermalPowerInfo {
        eax: ThermalPowerFeaturesEax { bits: 119 },
        ebx: 2,
        ecx: ThermalPowerFeaturesEcx { bits: 9 },
        edx: 0,
    };

    assert!(tpfeatures.eax.contains(CPU_FEATURE_DTS));
    assert!(tpfeatures.eax.contains(CPU_FEATURE_TURBO_BOOST));
    assert!(tpfeatures.eax.contains(CPU_FEATURE_ARAT));
    assert!(tpfeatures.eax.contains(CPU_FEATURE_PLN));
    assert!(tpfeatures.eax.contains(CPU_FEATURE_ECMD));
    assert!(tpfeatures.eax.contains(CPU_FEATURE_PTM));

    assert!(tpfeatures.ecx.contains(CPU_FEATURE_HW_COORD_FEEDBACK));
    assert!(tpfeatures.ecx.contains(CPU_FEATURE_ENERGY_BIAS_PREF));

    assert!(tpfeatures.dts_irq_threshold() == 0x2);
}

#[test]
fn extended_features() {
    let tpfeatures = ExtendedFeatures {
        eax: 0,
        ebx: ExtendedFeaturesEbx { bits: 641 },
        ecx: 0,
        edx: 0,
    };

    assert!(tpfeatures.eax == 0);

    assert!(tpfeatures.ebx.contains(CPU_FEATURE_FSGSBASE));
    assert!(!tpfeatures.ebx.contains(CPU_FEATURE_ADJUST_MSR));
    assert!(!tpfeatures.ebx.contains(CPU_FEATURE_BMI1));
    assert!(!tpfeatures.ebx.contains(CPU_FEATURE_HLE));
    assert!(!tpfeatures.ebx.contains(CPU_FEATURE_AVX2));
    assert!(tpfeatures.ebx.contains(CPU_FEATURE_SMEP));
    assert!(!tpfeatures.ebx.contains(CPU_FEATURE_BMI2));
    assert!(tpfeatures.ebx.contains(CPU_FEATURE_REP_MOVSB_STOSB));
    assert!(!tpfeatures.ebx.contains(CPU_FEATURE_INVPCID));
    assert!(!tpfeatures.ebx.contains(CPU_FEATURE_RTM));
    assert!(!tpfeatures.ebx.contains(CPU_FEATURE_QM));
    assert!(!tpfeatures.ebx.contains(CPU_FEATURE_DEPRECATE_FPU_CS_DS));

}

#[test]
fn direct_cache_access_info() {
    let dca = DirectCacheAccessInfo { eax: 0x1 };
    assert!(dca.get_dca_cap_value() == 0x1);
}

#[test]
fn performance_monitoring_info() {
    let pm = PerformanceMonitoringInfo {
        eax: 120587267,
        ebx: PerformanceMonitoringFeaturesEbx { bits: 0 },
        ecx: 0,
        edx: 1539,
    };

    assert!(pm.version_id() == 3);
    assert!(pm.number_of_counters() == 4);
    assert!(pm.counter_bit_width() == 48);
    assert!(pm.ebx_length() == 7);
    assert!(pm.fixed_function_counters() == 3);
    assert!(pm.fixed_function_counters_bit_width() == 48);

    assert!(!pm.ebx.contains(CPU_FEATURE_CORE_CYC_EV_UNAVAILABLE));
    assert!(!pm.ebx.contains(CPU_FEATURE_INST_RET_EV_UNAVAILABLE));
    assert!(!pm.ebx.contains(CPU_FEATURE_REF_CYC_EV_UNAVAILABLE));
    assert!(!pm.ebx.contains(CPU_FEATURE_CACHE_REF_EV_UNAVAILABLE));
    assert!(!pm.ebx.contains(CPU_FEATURE_LL_CACHE_MISS_EV_UNAVAILABLE));
    assert!(!pm.ebx.contains(CPU_FEATURE_BRANCH_INST_RET_EV_UNAVAILABLE));
    assert!(!pm.ebx.contains(CPU_FEATURE_BRANCH_MISPRED_EV_UNAVAILABLE));
}


#[cfg(test)]
#[test]
fn extended_topology_info() {
    let l1 = ExtendedTopologyLevel {
        eax: 1,
        ebx: 2,
        ecx: 256,
        edx: 3,
    };
    let l2 = ExtendedTopologyLevel {
        eax: 4,
        ebx: 4,
        ecx: 513,
        edx: 3,
    };

    assert!(l1.processors() == 2);
    assert!(l1.level_number() == 0);
    assert!(l1.level_type() == TopologyType::SMT);
    assert!(l1.x2apic_id() == 3);
    assert!(l1.shift_right_for_next_apic_id() == 1);

    assert!(l2.processors() == 4);
    assert!(l2.level_number() == 1);
    assert!(l2.level_type() == TopologyType::CORE);
    assert!(l2.x2apic_id() == 3);
    assert!(l2.shift_right_for_next_apic_id() == 4);
}

#[test]
fn extended_state_info() {
    let es = ExtendedStateInfo {
        eax: 7,
        ebx: 832,
        ecx: 832,
        edx: 0,
        eax1: 1,
    };

    assert!(es.xcr0_supported() == 7);
    assert!(es.maximum_size_enabled_features() == 832);
    assert!(es.maximum_size_supported_features() == 832);
    assert!(es.has_xsaveopt());

    for (idx, e) in es.iter().enumerate() {
        match idx {
            0 => {
                assert!(e.subleaf == 2);
                assert!(e.size() == 256);
                assert!(e.offset() == 576);
            }
            _ => unreachable!(),
        }
    }
}

#[test]
fn quality_of_service_info() {
    let qos = QoSInfo {
        ebx0: 832,
        edx0: 0,
        ebx1: 0,
        ecx1: 0,
        edx1: 0,
    };

    assert!(qos.maximum_rmid_range() == 832);
    assert!(!qos.has_l3_qos());
    assert!(qos.conversion_factor() == 0x0);
    assert!(qos.maximum_range_l3_rmid() == 0x0);
    assert!(!qos.has_l3_occupancy_monitoring());
}

#[test]
fn extended_functions() {
    let ef = ExtendedFunctionInfo {
        max_eax_value: 8,
        data: [CpuIdResult {
            eax: 2147483656,
            ebx: 0,
            ecx: 0,
            edx: 0,
        },
        CpuIdResult {
            eax: 0,
            ebx: 0,
            ecx: 1,
            edx: 672139264,
        },
        CpuIdResult {
            eax: 538976288,
            ebx: 1226842144,
            ecx: 1818588270,
            edx: 539578920,
        },
        CpuIdResult {
            eax: 1701998403,
            ebx: 692933672,
            ecx: 758475040,
            edx: 926102323,
        },
        CpuIdResult {
            eax: 1346576469,
            ebx: 541073493,
            ecx: 808988209,
            edx: 8013895,
        },
        CpuIdResult {
            eax: 0,
            ebx: 0,
            ecx: 0,
            edx: 0,
        },
        CpuIdResult {
            eax: 0,
            ebx: 0,
            ecx: 16801856,
            edx: 0,
        },
        CpuIdResult {
            eax: 0,
            ebx: 0,
            ecx: 0,
            edx: 256,
        },
        CpuIdResult {
            eax: 12324,
            ebx: 0,
            ecx: 0,
            edx: 0,
        }],
    };

    assert!(ef.processor_brand_string().unwrap() ==
            "       Intel(R) Core(TM) i5-3337U CPU @ 1.80GHz\0");
    assert!(ef.has_lahf_sahf());
    assert!(!ef.has_lzcnt());
    assert!(!ef.has_prefetchw());
    assert!(ef.has_syscall_sysret());
    assert!(ef.has_execute_disable());
    assert!(!ef.has_1gib_pages());
    assert!(ef.has_rdtscp());
    assert!(ef.has_64bit_mode());
    assert!(ef.has_invariant_tsc());

    assert!(ef.extended_signature().unwrap() == 0x0);
    assert!(ef.cache_line_size().unwrap() == 64);
    assert!(ef.l2_associativity().unwrap() == L2Associativity::EightWay);
    assert!(ef.cache_size().unwrap() == 256);
    assert!(ef.physical_address_bits().unwrap() == 36);
    assert!(ef.linear_address_bits().unwrap() == 48);
}

#[cfg(test)]
#[test]
fn readme_test() {
    // let cpuid = CpuId::new();
    //
    // match cpuid.get_vendor_info() {
    // Some(vf) => assert!(vf.as_string() == "GenuineIntel"),
    // None => ()
    // }
    //
    // let has_sse = match cpuid.get_feature_info() {
    // Some(finfo) => finfo.has_sse(),
    // None => false
    // };
    //
    // if has_sse {
    // println!("CPU supports SSE!");
    // }
    //
    // match cpuid.get_cache_parameters() {
    // Some(cparams) => {
    // for cache in cparams {
    // let size = cache.associativity() * cache.physical_line_partitions() * cache.coherency_line_size() * cache.sets();
    // println!("L{}-Cache size is {}", cache.level(), size);
    // }
    // },
    // None => println!("No cache parameter information available"),
    // }
    //
}<|MERGE_RESOLUTION|>--- conflicted
+++ resolved
@@ -13,24 +13,10 @@
 #[macro_use]
 extern crate std;
 
-<<<<<<< HEAD
 unsafe fn c_cpuid(a: *mut u32, b: *mut u32, c: *mut u32, d: *mut u32) {
     asm!("cpuid"
          : "+{eax}"(*a), "={ebx}"(*b), "+{ecx}"(*c), "={edx}"(*d)
          : : : "volatile")
-=======
-#[cfg(not(feature = "nightly"))]
-extern "C" {
-    fn c_cpuid(a: *mut u32, b: *mut u32, c: *mut u32, d: *mut u32);
->>>>>>> ca7c6bca
-}
-
-#[cfg(feature = "nightly")]
-unsafe fn c_cpuid(a: &mut u32, b: &mut u32, c: &mut u32, d: &mut u32) {
-    asm!("cpuid"
-      : "+{eax}"(*a), "={ebx}"(*b), "+{ecx}"(*c), "={edx}"(*d)
-      : : : "volatile"
-    );
 }
 
 use core::str;
@@ -159,375 +145,375 @@
     pub edx: u32,
 }
 
-const EAX_VENDOR_INFO: u32 = 0x0;
-const EAX_FEATURE_INFO: u32 = 0x1;
-const EAX_CACHE_INFO: u32 = 0x2;
-const EAX_PROCESSOR_SERIAL: u32 = 0x3;
-const EAX_CACHE_PARAMETERS: u32 = 0x4;
-const EAX_MONITOR_MWAIT_INFO: u32 = 0x5;
-const EAX_THERMAL_POWER_INFO: u32 = 0x6;
-const EAX_STRUCTURED_EXTENDED_FEATURE_INFO: u32 = 0x7;
-const EAX_DIRECT_CACHE_ACCESS_INFO: u32 = 0x9;
-const EAX_PERFORMANCE_MONITOR_INFO: u32 = 0xA;
-const EAX_EXTENDED_TOPOLOGY_INFO: u32 = 0xB;
-const EAX_EXTENDED_STATE_INFO: u32 = 0xD;
-const EAX_QOS_INFO: u32 = 0xF;
-const EAX_QOS_ENFORCEMENT_INFO: u32 = 0x10;
-const EAX_TRACE_INFO: u32 = 0x14;
-const EAX_TIME_STAMP_COUNTER_INFO: u32 = 0x15;
-const EAX_FREQUENCY_INFO: u32 = 0x16;
-const EAX_SOC_VENDOR_INFO: u32 = 0x17;
-const EAX_EXTENDED_FUNCTION_INFO: u32 = 0x80000000;
-
-impl CpuId {
-    /// Return new CPUID struct.
-    pub fn new() -> CpuId {
-        let res = cpuid!(EAX_VENDOR_INFO);
-        CpuId { max_eax_value: res.eax }
-    }
-
-    fn leaf_is_supported(&self, val: u32) -> bool {
-        val <= self.max_eax_value
-    }
-
-    /// Return information about vendor.
-    /// This is typically a ASCII readable string such as
-    /// GenuineIntel for Intel CPUs or AuthenticAMD for AMD CPUs.
-    pub fn get_vendor_info(&self) -> Option<VendorInfo> {
-        if self.leaf_is_supported(EAX_VENDOR_INFO) {
+    const EAX_VENDOR_INFO: u32 = 0x0;
+    const EAX_FEATURE_INFO: u32 = 0x1;
+    const EAX_CACHE_INFO: u32 = 0x2;
+    const EAX_PROCESSOR_SERIAL: u32 = 0x3;
+    const EAX_CACHE_PARAMETERS: u32 = 0x4;
+    const EAX_MONITOR_MWAIT_INFO: u32 = 0x5;
+    const EAX_THERMAL_POWER_INFO: u32 = 0x6;
+    const EAX_STRUCTURED_EXTENDED_FEATURE_INFO: u32 = 0x7;
+    const EAX_DIRECT_CACHE_ACCESS_INFO: u32 = 0x9;
+    const EAX_PERFORMANCE_MONITOR_INFO: u32 = 0xA;
+    const EAX_EXTENDED_TOPOLOGY_INFO: u32 = 0xB;
+    const EAX_EXTENDED_STATE_INFO: u32 = 0xD;
+    const EAX_QOS_INFO: u32 = 0xF;
+    const EAX_QOS_ENFORCEMENT_INFO: u32 = 0x10;
+    const EAX_TRACE_INFO: u32 = 0x14;
+    const EAX_TIME_STAMP_COUNTER_INFO: u32 = 0x15;
+    const EAX_FREQUENCY_INFO: u32 = 0x16;
+    const EAX_SOC_VENDOR_INFO: u32 = 0x17;
+    const EAX_EXTENDED_FUNCTION_INFO: u32 = 0x80000000;
+
+    impl CpuId {
+        /// Return new CPUID struct.
+        pub fn new() -> CpuId {
             let res = cpuid!(EAX_VENDOR_INFO);
-            Some(VendorInfo {
-                ebx: res.ebx,
-                ecx: res.ecx,
-                edx: res.edx,
-            })
-        } else {
-            None
-        }
-    }
-
-    /// Query a set of features that are available on this CPU.
-    pub fn get_feature_info(&self) -> Option<FeatureInfo> {
-        if self.leaf_is_supported(EAX_FEATURE_INFO) {
-            let res = cpuid!(EAX_FEATURE_INFO);
-            Some(FeatureInfo {
-                eax: res.eax,
-                ebx: res.ebx,
-                edx_ecx: FeatureInfoFlags { bits: (((res.edx as u64) << 32) | (res.ecx as u64)) },
-            })
-        } else {
-            None
-        }
-    }
-
-    /// Query basic information about caches. This will just return an index
-    /// into a static table of cache descriptions (see `CACHE_INFO_TABLE`).
-    pub fn get_cache_info(&self) -> Option<CacheInfoIter> {
-        if self.leaf_is_supported(EAX_CACHE_INFO) {
-            let res = cpuid!(EAX_CACHE_INFO);
-            Some(CacheInfoIter {
-                current: 1,
-                eax: res.eax,
-                ebx: res.ebx,
-                ecx: res.ecx,
-                edx: res.edx,
-            })
-        } else {
-            None
-        }
-    }
-
-    /// Retrieve serial number of processor.
-    pub fn get_processor_serial(&self) -> Option<ProcessorSerial> {
-        if self.leaf_is_supported(EAX_PROCESSOR_SERIAL) {
-            let res = cpuid!(EAX_PROCESSOR_SERIAL);
-            Some(ProcessorSerial {
-                ecx: res.ecx,
-                edx: res.edx,
-            })
-        } else {
-            None
-        }
-
-    }
-
-    /// Retrieve more elaborate information about caches (as opposed
-    /// to `get_cache_info`). This will tell us about associativity,
-    /// set size, line size etc. for each level of the cache hierarchy.
-    pub fn get_cache_parameters(&self) -> Option<CacheParametersIter> {
-        if self.leaf_is_supported(EAX_CACHE_PARAMETERS) {
-            Some(CacheParametersIter { current: 0 })
-        } else {
-            None
-        }
-    }
-
-    /// Information about how monitor/mwait works on this CPU.
-    pub fn get_monitor_mwait_info(&self) -> Option<MonitorMwaitInfo> {
-        if self.leaf_is_supported(EAX_MONITOR_MWAIT_INFO) {
-            let res = cpuid!(EAX_MONITOR_MWAIT_INFO);
-            Some(MonitorMwaitInfo {
-                eax: res.eax,
-                ebx: res.ebx,
-                ecx: res.ecx,
-                edx: res.edx,
-            })
-        } else {
-            None
-        }
-    }
-
-    /// Query information about thermal and power management features of the CPU.
-    pub fn get_thermal_power_info(&self) -> Option<ThermalPowerInfo> {
-        if self.leaf_is_supported(EAX_THERMAL_POWER_INFO) {
-            let res = cpuid!(EAX_THERMAL_POWER_INFO);
-            Some(ThermalPowerInfo {
-                eax: ThermalPowerFeaturesEax { bits: res.eax },
-                ebx: res.ebx,
-                ecx: ThermalPowerFeaturesEcx { bits: res.ecx },
-                edx: res.edx,
-            })
-        } else {
-            None
-        }
-    }
-
-    /// Find out about more features supported by this CPU.
-    pub fn get_extended_feature_info(&self) -> Option<ExtendedFeatures> {
-        if self.leaf_is_supported(EAX_STRUCTURED_EXTENDED_FEATURE_INFO) {
-            let res = cpuid!(EAX_STRUCTURED_EXTENDED_FEATURE_INFO);
-            assert!(res.eax == 0);
-            Some(ExtendedFeatures {
-                eax: res.eax,
-                ebx: ExtendedFeaturesEbx { bits: res.ebx },
-                ecx: res.ecx,
-                edx: res.edx,
-            })
-        } else {
-            None
-        }
-
-    }
-
-    /// Direct cache access info.
-    pub fn get_direct_cache_access_info(&self) -> Option<DirectCacheAccessInfo> {
-        if self.leaf_is_supported(EAX_DIRECT_CACHE_ACCESS_INFO) {
-            let res = cpuid!(EAX_DIRECT_CACHE_ACCESS_INFO);
-            Some(DirectCacheAccessInfo { eax: res.eax })
-        } else {
-            None
-        }
-    }
-
-    /// Info about performance monitoring (how many counters etc.).
-    pub fn get_performance_monitoring_info(&self) -> Option<PerformanceMonitoringInfo> {
-        if self.leaf_is_supported(EAX_PERFORMANCE_MONITOR_INFO) {
-            let res = cpuid!(EAX_PERFORMANCE_MONITOR_INFO);
-            Some(PerformanceMonitoringInfo {
-                eax: res.eax,
-                ebx: PerformanceMonitoringFeaturesEbx { bits: res.ebx },
-                ecx: res.ecx,
-                edx: res.edx,
-            })
-        } else {
-            None
-        }
-    }
-
-    /// Information about topology (how many cores and what kind of cores).
-    pub fn get_extended_topology_info(&self) -> Option<ExtendedTopologyIter> {
-        if self.leaf_is_supported(EAX_EXTENDED_TOPOLOGY_INFO) {
-            Some(ExtendedTopologyIter { level: 0 })
-        } else {
-            None
-        }
-    }
-
-    /// Information for saving/restoring extended register state.
-    pub fn get_extended_state_info(&self) -> Option<ExtendedStateInfo> {
-        if self.leaf_is_supported(EAX_EXTENDED_STATE_INFO) {
-            let res = cpuid!(EAX_EXTENDED_STATE_INFO, 0);
-            let res1 = cpuid!(EAX_EXTENDED_STATE_INFO, 1);
-            Some(ExtendedStateInfo {
-                eax: res.eax,
-                ebx: res.ebx,
-                ecx: res.ecx,
-                edx: res.edx,
-                eax1: res1.eax,
-            })
-        } else {
-            None
-        }
-    }
-
-    /// Quality of service informations.
-    pub fn get_qos_info(&self) -> Option<QoSInfo> {
-        let res = cpuid!(EAX_QOS_INFO, 0);
-        let res1 = cpuid!(EAX_QOS_INFO, 1);
-
-        if self.leaf_is_supported(EAX_QOS_INFO) {
-            Some(QoSInfo {
-                ebx0: res.ebx,
-                edx0: res.edx,
-                ebx1: res1.ebx,
-                ecx1: res1.ecx,
-                edx1: res1.edx,
-            })
-        } else {
-            None
-        }
-    }
-
-    /// Quality of service enforcement information.
-    pub fn get_qos_enforcement_info(&self) -> Option<QoSEnforcementInfo> {
-        let res = cpuid!(EAX_QOS_ENFORCEMENT_INFO, 0);
-        let res1 = cpuid!(EAX_QOS_ENFORCEMENT_INFO, 1);
-
-        if self.leaf_is_supported(EAX_QOS_ENFORCEMENT_INFO) {
-            Some(QoSEnforcementInfo {
-                ebx0: res.ebx,
-                eax1: res1.eax,
-                ebx1: res1.ebx,
-                ecx1: res1.ecx,
-                edx1: res1.edx,
-            })
-        } else {
-            None
-        }
-    }
-
-    /// Intel Processor Trace Enumeration Information.
-    pub fn get_processor_trace_info(&self) -> Option<ProcessorTraceInfo> {
-        let res = cpuid!(EAX_TRACE_INFO, 0);
-        if self.leaf_is_supported(EAX_TRACE_INFO) {
-            Some(ProcessorTraceInfo {
-                eax: res.eax,
-                ebx: res.ebx,
-                ecx: res.ecx,
-                edx: res.edx,
-            })
-        } else {
-            None
-        }
-    }
-
-    /// Time Stamp Counter/Core Crystal Clock Information.
-    pub fn get_tsc_info(&self) -> Option<TscInfo> {
-        let res = cpuid!(EAX_TIME_STAMP_COUNTER_INFO, 0);
-        if self.leaf_is_supported(EAX_TIME_STAMP_COUNTER_INFO) {
-            Some(TscInfo {
-                eax: res.eax,
-                ebx: res.ebx,
-            })
-        } else {
-            None
-        }
-    }
-
-    /// Processor Frequency Information.
-    pub fn get_processor_frequency_info(&self) -> Option<ProcessorFrequencyInfo> {
-        let res = cpuid!(EAX_FREQUENCY_INFO, 0);
-        if self.leaf_is_supported(EAX_FREQUENCY_INFO) {
-            Some(ProcessorFrequencyInfo {
-                eax: res.eax,
-                ebx: res.ebx,
-                ecx: res.ecx,
-            })
-        } else {
-            None
-        }
-    }
-
-    pub fn get_soc_vendor_info(&self) -> Option<SoCVendorInfo> {
-        let res = cpuid!(EAX_SOC_VENDOR_INFO, 0);
-        if self.leaf_is_supported(EAX_SOC_VENDOR_INFO) {
-            Some(SoCVendorInfo {
-                eax: res.eax,
-                ebx: res.ebx,
-                ecx: res.ecx,
-                edx: res.edx,
-            })
-        } else {
-            None
-        }
-    }
-
-    /// Extended functionality of CPU described here (including more supported features).
-    /// This also contains a more detailed CPU model identifier.
-    pub fn get_extended_function_info(&self) -> Option<ExtendedFunctionInfo> {
-        let res = cpuid!(EAX_EXTENDED_FUNCTION_INFO);
-
-        if res.eax == 0 {
-            return None;
-        }
-
-        let mut ef = ExtendedFunctionInfo {
-            max_eax_value: res.eax - EAX_EXTENDED_FUNCTION_INFO,
-            data: [CpuIdResult {
-                eax: res.eax,
-                ebx: res.ebx,
-                ecx: res.ecx,
-                edx: res.edx,
-            },
-            CpuIdResult {
-                eax: 0,
-                ebx: 0,
-                ecx: 0,
-                edx: 0,
-            },
-            CpuIdResult {
-                eax: 0,
-                ebx: 0,
-                ecx: 0,
-                edx: 0,
-            },
-            CpuIdResult {
-                eax: 0,
-                ebx: 0,
-                ecx: 0,
-                edx: 0,
-            },
-            CpuIdResult {
-                eax: 0,
-                ebx: 0,
-                ecx: 0,
-                edx: 0,
-            },
-            CpuIdResult {
-                eax: 0,
-                ebx: 0,
-                ecx: 0,
-                edx: 0,
-            },
-            CpuIdResult {
-                eax: 0,
-                ebx: 0,
-                ecx: 0,
-                edx: 0,
-            },
-            CpuIdResult {
-                eax: 0,
-                ebx: 0,
-                ecx: 0,
-                edx: 0,
-            },
-            CpuIdResult {
-                eax: 0,
-                ebx: 0,
-                ecx: 0,
-                edx: 0,
-            }],
-        };
-
-        let max_eax_value = min(ef.max_eax_value + 1, ef.data.len() as u32);
-        for i in 1..max_eax_value {
-            ef.data[i as usize] = cpuid!(EAX_EXTENDED_FUNCTION_INFO + i);
-        }
-
-        Some(ef)
-    }
-
-}
+            CpuId { max_eax_value: res.eax }
+        }
+
+        fn leaf_is_supported(&self, val: u32) -> bool {
+            val <= self.max_eax_value
+        }
+
+        /// Return information about vendor.
+        /// This is typically a ASCII readable string such as
+        /// GenuineIntel for Intel CPUs or AuthenticAMD for AMD CPUs.
+        pub fn get_vendor_info(&self) -> Option<VendorInfo> {
+            if self.leaf_is_supported(EAX_VENDOR_INFO) {
+                let res = cpuid!(EAX_VENDOR_INFO);
+                Some(VendorInfo {
+                    ebx: res.ebx,
+                    ecx: res.ecx,
+                    edx: res.edx,
+                })
+            } else {
+                None
+            }
+        }
+
+        /// Query a set of features that are available on this CPU.
+        pub fn get_feature_info(&self) -> Option<FeatureInfo> {
+            if self.leaf_is_supported(EAX_FEATURE_INFO) {
+                let res = cpuid!(EAX_FEATURE_INFO);
+                Some(FeatureInfo {
+                    eax: res.eax,
+                    ebx: res.ebx,
+                    edx_ecx: FeatureInfoFlags { bits: (((res.edx as u64) << 32) | (res.ecx as u64)) },
+                })
+            } else {
+                None
+            }
+        }
+
+        /// Query basic information about caches. This will just return an index
+        /// into a static table of cache descriptions (see `CACHE_INFO_TABLE`).
+        pub fn get_cache_info(&self) -> Option<CacheInfoIter> {
+            if self.leaf_is_supported(EAX_CACHE_INFO) {
+                let res = cpuid!(EAX_CACHE_INFO);
+                Some(CacheInfoIter {
+                    current: 1,
+                    eax: res.eax,
+                    ebx: res.ebx,
+                    ecx: res.ecx,
+                    edx: res.edx,
+                })
+            } else {
+                None
+            }
+        }
+
+        /// Retrieve serial number of processor.
+        pub fn get_processor_serial(&self) -> Option<ProcessorSerial> {
+            if self.leaf_is_supported(EAX_PROCESSOR_SERIAL) {
+                let res = cpuid!(EAX_PROCESSOR_SERIAL);
+                Some(ProcessorSerial {
+                    ecx: res.ecx,
+                    edx: res.edx,
+                })
+            } else {
+                None
+            }
+
+        }
+
+        /// Retrieve more elaborate information about caches (as opposed
+        /// to `get_cache_info`). This will tell us about associativity,
+        /// set size, line size etc. for each level of the cache hierarchy.
+        pub fn get_cache_parameters(&self) -> Option<CacheParametersIter> {
+            if self.leaf_is_supported(EAX_CACHE_PARAMETERS) {
+                Some(CacheParametersIter { current: 0 })
+            } else {
+                None
+            }
+        }
+
+        /// Information about how monitor/mwait works on this CPU.
+        pub fn get_monitor_mwait_info(&self) -> Option<MonitorMwaitInfo> {
+            if self.leaf_is_supported(EAX_MONITOR_MWAIT_INFO) {
+                let res = cpuid!(EAX_MONITOR_MWAIT_INFO);
+                Some(MonitorMwaitInfo {
+                    eax: res.eax,
+                    ebx: res.ebx,
+                    ecx: res.ecx,
+                    edx: res.edx,
+                })
+            } else {
+                None
+            }
+        }
+
+        /// Query information about thermal and power management features of the CPU.
+        pub fn get_thermal_power_info(&self) -> Option<ThermalPowerInfo> {
+            if self.leaf_is_supported(EAX_THERMAL_POWER_INFO) {
+                let res = cpuid!(EAX_THERMAL_POWER_INFO);
+                Some(ThermalPowerInfo {
+                    eax: ThermalPowerFeaturesEax { bits: res.eax },
+                    ebx: res.ebx,
+                    ecx: ThermalPowerFeaturesEcx { bits: res.ecx },
+                    edx: res.edx,
+                })
+            } else {
+                None
+            }
+        }
+
+        /// Find out about more features supported by this CPU.
+        pub fn get_extended_feature_info(&self) -> Option<ExtendedFeatures> {
+            if self.leaf_is_supported(EAX_STRUCTURED_EXTENDED_FEATURE_INFO) {
+                let res = cpuid!(EAX_STRUCTURED_EXTENDED_FEATURE_INFO);
+                assert!(res.eax == 0);
+                Some(ExtendedFeatures {
+                    eax: res.eax,
+                    ebx: ExtendedFeaturesEbx { bits: res.ebx },
+                    ecx: res.ecx,
+                    edx: res.edx,
+                })
+            } else {
+                None
+            }
+
+        }
+
+        /// Direct cache access info.
+        pub fn get_direct_cache_access_info(&self) -> Option<DirectCacheAccessInfo> {
+            if self.leaf_is_supported(EAX_DIRECT_CACHE_ACCESS_INFO) {
+                let res = cpuid!(EAX_DIRECT_CACHE_ACCESS_INFO);
+                Some(DirectCacheAccessInfo { eax: res.eax })
+            } else {
+                None
+            }
+        }
+
+        /// Info about performance monitoring (how many counters etc.).
+        pub fn get_performance_monitoring_info(&self) -> Option<PerformanceMonitoringInfo> {
+            if self.leaf_is_supported(EAX_PERFORMANCE_MONITOR_INFO) {
+                let res = cpuid!(EAX_PERFORMANCE_MONITOR_INFO);
+                Some(PerformanceMonitoringInfo {
+                    eax: res.eax,
+                    ebx: PerformanceMonitoringFeaturesEbx { bits: res.ebx },
+                    ecx: res.ecx,
+                    edx: res.edx,
+                })
+            } else {
+                None
+            }
+        }
+
+        /// Information about topology (how many cores and what kind of cores).
+        pub fn get_extended_topology_info(&self) -> Option<ExtendedTopologyIter> {
+            if self.leaf_is_supported(EAX_EXTENDED_TOPOLOGY_INFO) {
+                Some(ExtendedTopologyIter { level: 0 })
+            } else {
+                None
+            }
+        }
+
+        /// Information for saving/restoring extended register state.
+        pub fn get_extended_state_info(&self) -> Option<ExtendedStateInfo> {
+            if self.leaf_is_supported(EAX_EXTENDED_STATE_INFO) {
+                let res = cpuid!(EAX_EXTENDED_STATE_INFO, 0);
+                let res1 = cpuid!(EAX_EXTENDED_STATE_INFO, 1);
+                Some(ExtendedStateInfo {
+                    eax: res.eax,
+                    ebx: res.ebx,
+                    ecx: res.ecx,
+                    edx: res.edx,
+                    eax1: res1.eax,
+                })
+            } else {
+                None
+            }
+        }
+
+        /// Quality of service informations.
+        pub fn get_qos_info(&self) -> Option<QoSInfo> {
+            let res = cpuid!(EAX_QOS_INFO, 0);
+            let res1 = cpuid!(EAX_QOS_INFO, 1);
+
+            if self.leaf_is_supported(EAX_QOS_INFO) {
+                Some(QoSInfo {
+                    ebx0: res.ebx,
+                    edx0: res.edx,
+                    ebx1: res1.ebx,
+                    ecx1: res1.ecx,
+                    edx1: res1.edx,
+                })
+            } else {
+                None
+            }
+        }
+
+        /// Quality of service enforcement information.
+        pub fn get_qos_enforcement_info(&self) -> Option<QoSEnforcementInfo> {
+            let res = cpuid!(EAX_QOS_ENFORCEMENT_INFO, 0);
+            let res1 = cpuid!(EAX_QOS_ENFORCEMENT_INFO, 1);
+
+            if self.leaf_is_supported(EAX_QOS_ENFORCEMENT_INFO) {
+                Some(QoSEnforcementInfo {
+                    ebx0: res.ebx,
+                    eax1: res1.eax,
+                    ebx1: res1.ebx,
+                    ecx1: res1.ecx,
+                    edx1: res1.edx,
+                })
+            } else {
+                None
+            }
+        }
+
+        /// Intel Processor Trace Enumeration Information.
+        pub fn get_processor_trace_info(&self) -> Option<ProcessorTraceInfo> {
+            let res = cpuid!(EAX_TRACE_INFO, 0);
+            if self.leaf_is_supported(EAX_TRACE_INFO) {
+                Some(ProcessorTraceInfo {
+                    eax: res.eax,
+                    ebx: res.ebx,
+                    ecx: res.ecx,
+                    edx: res.edx,
+                })
+            } else {
+                None
+            }
+        }
+
+        /// Time Stamp Counter/Core Crystal Clock Information.
+        pub fn get_tsc_info(&self) -> Option<TscInfo> {
+            let res = cpuid!(EAX_TIME_STAMP_COUNTER_INFO, 0);
+            if self.leaf_is_supported(EAX_TIME_STAMP_COUNTER_INFO) {
+                Some(TscInfo {
+                    eax: res.eax,
+                    ebx: res.ebx,
+                })
+            } else {
+                None
+            }
+        }
+
+        /// Processor Frequency Information.
+        pub fn get_processor_frequency_info(&self) -> Option<ProcessorFrequencyInfo> {
+            let res = cpuid!(EAX_FREQUENCY_INFO, 0);
+            if self.leaf_is_supported(EAX_FREQUENCY_INFO) {
+                Some(ProcessorFrequencyInfo {
+                    eax: res.eax,
+                    ebx: res.ebx,
+                    ecx: res.ecx,
+                })
+            } else {
+                None
+            }
+        }
+
+        pub fn get_soc_vendor_info(&self) -> Option<SoCVendorInfo> {
+            let res = cpuid!(EAX_SOC_VENDOR_INFO, 0);
+            if self.leaf_is_supported(EAX_SOC_VENDOR_INFO) {
+                Some(SoCVendorInfo {
+                    eax: res.eax,
+                    ebx: res.ebx,
+                    ecx: res.ecx,
+                    edx: res.edx,
+                })
+            } else {
+                None
+            }
+        }
+
+        /// Extended functionality of CPU described here (including more supported features).
+        /// This also contains a more detailed CPU model identifier.
+        pub fn get_extended_function_info(&self) -> Option<ExtendedFunctionInfo> {
+            let res = cpuid!(EAX_EXTENDED_FUNCTION_INFO);
+
+            if res.eax == 0 {
+                return None;
+            }
+
+            let mut ef = ExtendedFunctionInfo {
+                max_eax_value: res.eax - EAX_EXTENDED_FUNCTION_INFO,
+                data: [CpuIdResult {
+                    eax: res.eax,
+                    ebx: res.ebx,
+                    ecx: res.ecx,
+                    edx: res.edx,
+                },
+                CpuIdResult {
+                    eax: 0,
+                    ebx: 0,
+                    ecx: 0,
+                    edx: 0,
+                },
+                CpuIdResult {
+                    eax: 0,
+                    ebx: 0,
+                    ecx: 0,
+                    edx: 0,
+                },
+                CpuIdResult {
+                    eax: 0,
+                    ebx: 0,
+                    ecx: 0,
+                    edx: 0,
+                },
+                CpuIdResult {
+                    eax: 0,
+                    ebx: 0,
+                    ecx: 0,
+                    edx: 0,
+                },
+                CpuIdResult {
+                    eax: 0,
+                    ebx: 0,
+                    ecx: 0,
+                    edx: 0,
+                },
+                CpuIdResult {
+                    eax: 0,
+                    ebx: 0,
+                    ecx: 0,
+                    edx: 0,
+                },
+                CpuIdResult {
+                    eax: 0,
+                    ebx: 0,
+                    ecx: 0,
+                    edx: 0,
+                },
+                CpuIdResult {
+                    eax: 0,
+                    ebx: 0,
+                    ecx: 0,
+                    edx: 0,
+                }],
+            };
+
+            let max_eax_value = min(ef.max_eax_value + 1, ef.data.len() as u32);
+            for i in 1..max_eax_value {
+                ef.data[i as usize] = cpuid!(EAX_EXTENDED_FUNCTION_INFO + i);
+            }
+
+            Some(ef)
+        }
+
+    }
 
 #[derive(Debug)]
 pub struct VendorInfo {
@@ -1767,9 +1753,9 @@
     }
 }
 
-pub struct CacheParametersIter {
-    current: u32,
-}
+        pub struct CacheParametersIter {
+            current: u32,
+        }
 
 impl Iterator for CacheParametersIter {
     type Item = CacheParameter;
@@ -2040,15 +2026,15 @@
     }
 }
 
-bitflags! {
-    flags ThermalPowerFeaturesEcx: u32 {
-        /// Hardware Coordination Feedback Capability (Presence of IA32_MPERF and IA32_APERF). The capability to provide a measure of delivered processor performance (since last reset of the counters), as a percentage of expected processor performance at frequency specified in CPUID Brand String Bits 02 - 01
-        const CPU_FEATURE_HW_COORD_FEEDBACK = 1 << 0,
-
-        /// The processor supports performance-energy bias preference if CPUID.06H:ECX.SETBH[bit 3] is set and it also implies the presence of a new architectural MSR called IA32_ENERGY_PERF_BIAS (1B0H)
-        const CPU_FEATURE_ENERGY_BIAS_PREF = 1 << 3,
-    }
-}
+        bitflags! {
+            flags ThermalPowerFeaturesEcx: u32 {
+                /// Hardware Coordination Feedback Capability (Presence of IA32_MPERF and IA32_APERF). The capability to provide a measure of delivered processor performance (since last reset of the counters), as a percentage of expected processor performance at frequency specified in CPUID Brand String Bits 02 - 01
+                const CPU_FEATURE_HW_COORD_FEEDBACK = 1 << 0,
+
+                /// The processor supports performance-energy bias preference if CPUID.06H:ECX.SETBH[bit 3] is set and it also implies the presence of a new architectural MSR called IA32_ENERGY_PERF_BIAS (1B0H)
+                const CPU_FEATURE_ENERGY_BIAS_PREF = 1 << 3,
+            }
+        }
 
 impl ThermalPowerInfo {
     /// Number of Interrupt Thresholds in Digital Thermal Sensor
@@ -2200,7 +2186,7 @@
     }
 }
 
-#[derive(Debug)]
+        #[derive(Debug)]
 pub struct DirectCacheAccessInfo {
     eax: u32,
 }
@@ -2308,7 +2294,7 @@
     }
 }
 
-#[derive(Debug)]
+        #[derive(Debug)]
 pub struct ExtendedTopologyIter {
     level: u32,
 }
@@ -2409,7 +2395,7 @@
     PKRU = 1 << 9,
 }
 
-#[derive(Debug)]
+    #[derive(Debug)]
 pub struct ExtendedStateInfo {
     eax: u32,
     ebx: u32,
@@ -3113,20 +3099,20 @@
     }
 }
 
-bitflags! {
-    flags ExtendedFunctionInfoEdx: u32 {
-        /// SYSCALL/SYSRET available in 64-bit mode (Bit 11).
-        const CPU_FEATURE_SYSCALL_SYSRET = 1 << 11,
-        /// Execute Disable Bit available (Bit 20).
-        const CPU_FEATURE_EXECUTE_DISABLE = 1 << 20,
-        /// 1-GByte pages are available if 1 (Bit 26).
-        const CPU_FEATURE_1GIB_PAGES = 1 << 26,
-        /// RDTSCP and IA32_TSC_AUX are available if 1 (Bit 27).
-        const CPU_FEATURE_RDTSCP = 1 << 27,
-        /// Intel ® 64 Architecture available if 1 (Bit 29).
-        const CPU_FEATURE_64BIT_MODE = 1 << 29,
-    }
-}
+        bitflags! {
+            flags ExtendedFunctionInfoEdx: u32 {
+                /// SYSCALL/SYSRET available in 64-bit mode (Bit 11).
+                const CPU_FEATURE_SYSCALL_SYSRET = 1 << 11,
+                /// Execute Disable Bit available (Bit 20).
+                const CPU_FEATURE_EXECUTE_DISABLE = 1 << 20,
+                /// 1-GByte pages are available if 1 (Bit 26).
+                const CPU_FEATURE_1GIB_PAGES = 1 << 26,
+                /// RDTSCP and IA32_TSC_AUX are available if 1 (Bit 27).
+                const CPU_FEATURE_RDTSCP = 1 << 27,
+                /// Intel ® 64 Architecture available if 1 (Bit 29).
+                const CPU_FEATURE_64BIT_MODE = 1 << 29,
+            }
+        }
 
 #[cfg(test)]
 #[test]
