--- conflicted
+++ resolved
@@ -15,14 +15,11 @@
 #[macro_use]
 extern crate bitflags;
 
-<<<<<<< HEAD
 #[cfg(test)]
 #[macro_use]
 extern crate std;
 
 /// Provides `cpuid` on stable by linking against a C implementation.
-=======
->>>>>>> 686a7c5e
 #[cfg(not(feature = "nightly"))]
 mod stable_cpuid {
     use super::CpuIdResult;
