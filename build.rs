--- conflicted
+++ resolved
@@ -2,17 +2,13 @@
 
 #[cfg(not(feature = "nightly"))]
 fn main() {
-<<<<<<< HEAD
     gcc::Build::new()
         .file("src/cpuid.c")
         .compile("libcpuid.a");
 
-=======
-    gcc::compile_library("libcpuid.a", &["src/cpuid.c"]);
 }
 
 #[cfg(feature = "nightly")]
 fn main() {
     
->>>>>>> dc35c518
 }